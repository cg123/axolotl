--- conflicted
+++ resolved
@@ -20,118 +20,12 @@
 LOG = logging.getLogger("axolotl.scripts.finetune")
 
 
-<<<<<<< HEAD
-
-def do_autogptq(*, cfg: DictDefault, dataset_meta: TrainDatasetMeta):
-    LOG.info("quantizing with autogptq")
-    from auto_gptq import AutoGPTQForCausalLM, BaseQuantizeConfig
-
-    quantize_config = BaseQuantizeConfig(
-        bits=cfg.autogptq_bits if cfg.autogptq_bits else 4,
-        group_size=cfg.autogptq_group_size if cfg.autogptq_group_size else -1,
-        desc_act=True,
-        true_sequential=True,
-    )
-    LOG.info(str(quantize_config))
-
-    LOG.info("loading model")
-    model = AutoGPTQForCausalLM.from_pretrained(
-        cfg.base_model,
-        quantize_config,
-        low_cpu_mem_usage=True,
-        torch_dtype=torch.bfloat16,
-    )
-
-    num_samples = cfg.autogptq_samples if cfg.autogptq_samples else 128
-    model.quantize(
-        dataset_meta.train_dataset.select(range(num_samples)),
-        batch_size=cfg.micro_batch_size,
-        cache_examples_on_gpu=bool(cfg.autogptq_gpu_cache),
-    )
-
-    LOG.info("saving quantized model")
-    model.save_quantized(
-        str(Path(cfg.output_dir) / "quantized"),
-        use_safetensors=cfg.save_safetensors,
-    )
-
-
-def do_inference(
-    *,
-    cfg: DictDefault,
-    cli_args: TrainerCliArgs,
-):
-    model, tokenizer = load_model_and_tokenizer(cfg=cfg, cli_args=cli_args)
-    prompter = cli_args.prompter
-    default_tokens = {"unk_token": "<unk>", "bos_token": "<s>", "eos_token": "</s>"}
-
-    for token, symbol in default_tokens.items():
-        # If the token isn't already specified in the config, add it
-        if not (cfg.special_tokens and token in cfg.special_tokens):
-            tokenizer.add_special_tokens({token: symbol})
-
-    prompter_module = None
-    if prompter:
-        prompter_module = getattr(
-            importlib.import_module("axolotl.prompters"), prompter
-        )
-
-    if cfg.landmark_attention:
-        from axolotl.monkeypatch.llama_landmark_attn import set_model_mem_id
-
-        set_model_mem_id(model, tokenizer)
-        model.set_mem_cache_args(
-            max_seq_len=255, mem_freq=50, top_k=5, max_cache_size=None
-        )
-
-    model = model.to(cfg.device)
-
-    while True:
-        print("=" * 80)
-        # support for multiline inputs
-        instruction = get_multi_line_input()
-        if not instruction:
-            return
-        if prompter_module:
-            prompt: str = next(
-                prompter_module().build_prompt(instruction=instruction.strip("\n"))
-            )
-        else:
-            prompt = instruction.strip()
-        batch = tokenizer(prompt, return_tensors="pt", add_special_tokens=True)
-
-        print("=" * 40)
-        model.eval()
-        with torch.no_grad():
-            generation_config = GenerationConfig(
-                repetition_penalty=1.1,
-                max_new_tokens=1024,
-                temperature=0.9,
-                top_p=0.95,
-                top_k=40,
-                bos_token_id=tokenizer.bos_token_id,
-                eos_token_id=tokenizer.eos_token_id,
-                pad_token_id=tokenizer.pad_token_id,
-                do_sample=True,
-                use_cache=True,
-                return_dict_in_generate=True,
-                output_attentions=False,
-                output_hidden_states=False,
-                output_scores=False,
-            )
-            streamer = TextStreamer(tokenizer)
-            generated = model.generate(
-                inputs=batch["input_ids"].to(cfg.device),
-                generation_config=generation_config,
-                streamer=streamer,
-=======
 def do_cli(config: Path = Path("examples/"), **kwargs):
     print_axolotl_text_art()
     LOG.warning(
         str(
             PendingDeprecationWarning(
                 "scripts/finetune.py will be replaced with calling axolotl.cli.train"
->>>>>>> 196ff118
             )
         )
     )
@@ -150,10 +44,6 @@
     else:
         dataset_meta = load_datasets(cfg=parsed_cfg, cli_args=parsed_cli_args)
 
-        if parsed_cli_args.autogptq:
-            do_autogptq(cfg=parsed_cfg, dataset_meta=dataset_meta)
-            return
-
         if parsed_cli_args.prepare_ds_only:
             return
         train(cfg=parsed_cfg, cli_args=parsed_cli_args, dataset_meta=dataset_meta)
