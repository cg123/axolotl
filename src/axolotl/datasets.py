"""Module containing Dataset functionality"""

import logging
<<<<<<< HEAD
from typing import List
=======
import os
from typing import List, Optional
>>>>>>> 9fc29e08

import torch
from datasets import IterableDataset

# We want this to be a wrapper for an existing dataset that we have loaded
# lets use the concept of middlewares to wrap each dataset, for example
# ConstantLengthDataset(ShuffledDataset([TokenizedPromptDataset(alpaca_dataset)]))
# let's check to ensure we don't truncate an item in the middle, we'll use
# the collators later on to pad the datasets

LOG = logging.getLogger("axolotl")


<<<<<<< HEAD
=======
class TokenizedPromptDataset(Dataset):
    """
    Dataset that returns tokenized prompts from a stream of text files.
        Args:
            prompt_tokenizer (PromptTokenizingStrategy): The prompt tokenizing method for processing the data.
            dataset (dataset.Dataset): Dataset with text files.
    """

    def __init__(  # pylint: disable=super-init-not-called
        self,
        prompt_tokenizer: PromptTokenizingStrategy,
        dataset: IterableDataset,
        process_count: Optional[int] = None,
        **kwargs,
    ):
        self.prompt_tokenizer = prompt_tokenizer
        self.process_count = process_count
        super().__init__(self.process(dataset).data, **kwargs)

    def process(self, dataset):
        features = dataset.features.keys()
        num_proc = (
            min(64, self.process_count)
            if self.process_count
            else min(64, os.cpu_count())
        )
        map_kwargs = {}
        if self.prompt_tokenizer.supports_batched:
            map_kwargs["batched"] = True
            map_kwargs["batch_size"] = 100
        return dataset.map(
            self.prompt_tokenizer.tokenize_prompt,
            num_proc=num_proc,
            remove_columns=features,
            **map_kwargs,
        )


>>>>>>> 9fc29e08
# TODO this isn't the best since it can't interleave datasets
class ConstantLengthDataset(IterableDataset):
    """
    Iterable dataset that returns constant length chunks of tokens from stream of text files.
        Args:
            tokenizer (Tokenizer): The processor used for processing the data.
            dataset (dataset.Dataset): Dataset with text files.
            seq_length (int): Length of token sequences to return.
    """

    def __init__(  # pylint: disable=super-init-not-called
        self,
        tokenizer,
        datasets,
        seq_length=2048,
    ):
        self.tokenizer = tokenizer
        self.concat_token_id = tokenizer.eos_token_id
        self.datasets: List[IterableDataset] = datasets
        self.seq_length = seq_length

        vocab_size = len(tokenizer.get_vocab())

        if vocab_size <= torch.iinfo(torch.int16).max:
            self.tokens_dtype = torch.int16
        elif vocab_size <= torch.iinfo(torch.int32).max:
            self.tokens_dtype = torch.int32
        else:
            self.tokens_dtype = torch.int64

    def __iter__(self):
        buffer = {
            "input_ids": [],
            "attention_mask": [],
            "labels": [],
            "position_ids": [],
        }
        buffer_len = 0
        for dataset in self.datasets:
            idx = 0
            iterator = iter(dataset)
            more_examples = True
            while more_examples:
                try:
                    example = next(iterator)
                    idx += 1
                except StopIteration:
                    more_examples = False
                    example = None

                add_concat_token = False
                if example:
                    example_len = len(example["input_ids"])
                    add_concat_token = example["input_ids"][-1] != self.concat_token_id
                else:
                    example_len = 0

                if not example_len or (
                    buffer_len + int(add_concat_token) + example_len > self.seq_length
                ):
                    if buffer["input_ids"]:
                        input_ids = torch.cat(buffer["input_ids"], dim=-1)[
                            : self.seq_length
                        ]
                        attention_mask = torch.cat(buffer["attention_mask"], dim=-1)[
                            : self.seq_length
                        ]
                        position_ids = torch.cat(buffer["position_ids"], dim=-1)[
                            : self.seq_length
                        ]
                        labels = torch.cat(buffer["labels"], dim=-1)[: self.seq_length]
                        if labels.size() == input_ids.size() and (
                            attention_mask.size() == input_ids.size()
                        ):
                            yield {
                                "input_ids": input_ids,
                                "labels": labels,
                                "attention_mask": attention_mask,
                                "position_ids": position_ids,
                            }
                        else:
                            LOG.warning(
                                f"dropping batch due to tensor size mismatch input_ids: {input_ids.size()}, labels: {labels.size()}, attention_mask: {attention_mask.size()}"
                            )
                    buffer = {
                        "input_ids": [],
                        "attention_mask": [],
                        "labels": [],
                        "position_ids": [],
                    }
                    buffer_len = 0
                    idx = 1

                if example:
                    # FIXME
                    # just going to drop data points that are too long
                    if len(example["input_ids"]) <= self.seq_length:
                        input_ids = example["input_ids"]
                        attention_mask = example["attention_mask"]
                        labels = example["labels"]

                        if add_concat_token:
                            input_ids.append(self.concat_token_id)
                            attention_mask.append(1)
                            labels.append(self.concat_token_id)

                        input_ids_with_concat = torch.tensor(
                            input_ids, dtype=self.tokens_dtype
                        )
                        attention_mask_with_concat = torch.tensor(
                            [idx * m for m in attention_mask], dtype=torch.int16
                        )
                        labels_with_concat = torch.tensor(
                            labels, dtype=self.tokens_dtype
                        )
                        position_ids = torch.arange(
                            len(input_ids), dtype=self.tokens_dtype
                        )

                        buffer["input_ids"].append(input_ids_with_concat)
                        buffer["attention_mask"].append(attention_mask_with_concat)
                        buffer["labels"].append(labels_with_concat)
                        buffer["position_ids"].append(position_ids)
                        buffer_len += len(input_ids)<|MERGE_RESOLUTION|>--- conflicted
+++ resolved
@@ -1,12 +1,7 @@
 """Module containing Dataset functionality"""
 
 import logging
-<<<<<<< HEAD
-from typing import List
-=======
-import os
 from typing import List, Optional
->>>>>>> 9fc29e08
 
 import torch
 from datasets import IterableDataset
@@ -20,47 +15,6 @@
 LOG = logging.getLogger("axolotl")
 
 
-<<<<<<< HEAD
-=======
-class TokenizedPromptDataset(Dataset):
-    """
-    Dataset that returns tokenized prompts from a stream of text files.
-        Args:
-            prompt_tokenizer (PromptTokenizingStrategy): The prompt tokenizing method for processing the data.
-            dataset (dataset.Dataset): Dataset with text files.
-    """
-
-    def __init__(  # pylint: disable=super-init-not-called
-        self,
-        prompt_tokenizer: PromptTokenizingStrategy,
-        dataset: IterableDataset,
-        process_count: Optional[int] = None,
-        **kwargs,
-    ):
-        self.prompt_tokenizer = prompt_tokenizer
-        self.process_count = process_count
-        super().__init__(self.process(dataset).data, **kwargs)
-
-    def process(self, dataset):
-        features = dataset.features.keys()
-        num_proc = (
-            min(64, self.process_count)
-            if self.process_count
-            else min(64, os.cpu_count())
-        )
-        map_kwargs = {}
-        if self.prompt_tokenizer.supports_batched:
-            map_kwargs["batched"] = True
-            map_kwargs["batch_size"] = 100
-        return dataset.map(
-            self.prompt_tokenizer.tokenize_prompt,
-            num_proc=num_proc,
-            remove_columns=features,
-            **map_kwargs,
-        )
-
-
->>>>>>> 9fc29e08
 # TODO this isn't the best since it can't interleave datasets
 class ConstantLengthDataset(IterableDataset):
     """
