--- conflicted
+++ resolved
@@ -36,9 +36,9 @@
 
         peft_model_path = os.path.join(checkpoint_folder, "adapter_model")
         kwargs["model"].save_pretrained(
+            
             peft_model_path, save_safetensors=args.save_safetensors
         )
-<<<<<<< HEAD
 
         return control
 
@@ -78,8 +78,6 @@
             self.max_sequence_length - self.sequence_length
         )
         llama_set_rope_offset(kwargs["model"], new_offset)
-=======
->>>>>>> cb9797ef
 
         return control
 
