"""Callbacks for Trainer class"""

from __future__ import annotations

import logging
import os
from typing import TYPE_CHECKING, Dict, List

import evaluate
import numpy as np
import pandas as pd
import torch
import torch.distributed as dist
from datasets import load_dataset
from optimum.bettertransformer import BetterTransformer
from tqdm import tqdm
from transformers import (
    TrainerCallback,
    TrainerControl,
    TrainerState,
    TrainingArguments,
)
from transformers.trainer_utils import PREFIX_CHECKPOINT_DIR, IntervalStrategy

from axolotl.monkeypatch.llama_rope import llama_set_rope_offset
from axolotl.utils.bench import log_gpu_memory_usage
<<<<<<< HEAD
from axolotl.utils.wandb import wandb_log_config
=======
from axolotl.utils.distributed import (
    barrier,
    gather_scalar_from_all_ranks,
    get_world_size,
    is_main_process,
    zero_first,
)

if TYPE_CHECKING:
    from axolotl.utils.trainer import AxolotlTrainingArguments
>>>>>>> 1991946c

LOG = logging.getLogger("axolotl.callbacks")
IGNORE_INDEX = -100


class SavePeftModelCallback(TrainerCallback):  # pylint: disable=too-few-public-methods
    """Callback to save the PEFT adapter"""

    def on_save(
        self,
        args: TrainingArguments,
        state: TrainerState,
        control: TrainerControl,
        **kwargs,
    ):
        checkpoint_folder = os.path.join(
            args.output_dir,
            f"{PREFIX_CHECKPOINT_DIR}-{state.global_step}",
        )

        peft_model_path = os.path.join(checkpoint_folder, "adapter_model")
        kwargs["model"].save_pretrained(
            peft_model_path, save_safetensors=args.save_safetensors
        )

        return control


class LogConfigToWandbCallback(TrainerCallback):
    """Log the Axolotl configuration to wandb when training starts."""

    def __init__(self, cfg):
        self.cfg = cfg

    def on_train_begin(
        self,
        _args: TrainingArguments,
        _state: TrainerState,
        control: TrainerControl,
        **_kwargs,
    ):
        wandb_log_config(self.cfg)
        return control


class SetOffsetCallback(TrainerCallback):
    """Callback to update RoPE offset"""

    def __init__(self, sequence_length: int, max_sequence_length: int):
        self.sequence_length = sequence_length
        self.max_sequence_length = max_sequence_length

    def on_step_begin(
        self,
        _args: TrainingArguments,
        state: TrainerState,
        control: TrainerControl,
        **kwargs,
    ):
        new_offset = (self.sequence_length // 2 * state.global_step) % (
            self.max_sequence_length - self.sequence_length
        )
        llama_set_rope_offset(kwargs["model"], new_offset)

        return control


class SaveBetterTransformerModelCallback(
    TrainerCallback
):  # pylint: disable=too-few-public-methods
    """Callback to save the BetterTransformer wrapped model"""

    def on_step_end(
        self,
        args: TrainingArguments,
        state: TrainerState,
        control: TrainerControl,
        **kwargs,
    ):
        # Save
        if (
            args.save_strategy == IntervalStrategy.STEPS
            and args.save_steps > 0
            and state.global_step % args.save_steps == 0
        ):
            control.should_save = True

        if control.should_save:
            checkpoint_folder = os.path.join(
                args.output_dir,
                f"{PREFIX_CHECKPOINT_DIR}-{state.global_step}",
            )

            model = BetterTransformer.reverse(kwargs["model"])
            model.save_pretrained(checkpoint_folder)
            # FIXME - need to cleanup old checkpoints

            # since we're saving here, we don't need the trainer loop to attempt to save too b/c
            # the trainer will raise an exception since it can't save a BetterTransformer wrapped model
            control.should_save = False
        return control


class GPUStatsCallback(
    TrainerCallback
):  # pylint: disable=too-few-public-methods disable=unused-argument
    """Callback to track GPU utilization"""

    def __init__(self, cfg):
        self.cfg = cfg
        self.logged = False

    def on_step_end(
        self,
        args: TrainingArguments,
        state: TrainerState,
        control: TrainerControl,
        **kwargs,
    ):
        if not self.logged and state.global_step > 1:
            log_gpu_memory_usage(LOG, "while training", self.cfg.device)
            self.logged = True
        return control


def bench_eval_callback_factory(trainer, tokenizer):
    accuracy = evaluate.load("accuracy")
    abcd_idx = [
        tokenizer("A", add_special_tokens=False).input_ids[0],
        tokenizer("B", add_special_tokens=False).input_ids[0],
        tokenizer("C", add_special_tokens=False).input_ids[0],
        tokenizer("D", add_special_tokens=False).input_ids[0],
        tokenizer("E", add_special_tokens=False).input_ids[0],
        tokenizer("F", add_special_tokens=False).input_ids[0],
        tokenizer("G", add_special_tokens=False).input_ids[0],
    ]
    bench_split = "eval"

    def transform_bench_subject(example):
        # Split on ':' and trim whitespace
        parts = example["subject"].split(":")
        first_part = (
            parts[0].strip().lower().replace("-", "_")
        )  # Lowercase the first part
        second_part = (
            parts[1].strip().replace("-", "_") if len(parts) > 1 else "all"
        )  # Replace hyphens with underscores

        # Return the transformed values
        return {"name": first_part, "subject": second_part}

    if trainer.args.bench_dataset == "mmlu-zs":
        bench_dataset = load_dataset(
            "openaccess-ai-collective/mmlu-evals",
            data_files={
                "eval": "zero_shot_mmlu_val.json",
                "test": "zero_shot_mmlu_test.json",
            },
        )
        # bench_dataset = bench_dataset.remove_columns("subject")
    # MMLU Five-shot (Eval/Test only)
    elif trainer.args.bench_dataset in ["mmlu", "mmlu-fs"]:
        bench_dataset = load_dataset(
            "openaccess-ai-collective/mmlu-evals",
            data_files={
                "eval": "five_shot_mmlu_val.json",
                "test": "five_shot_mmlu_test.json",
            },
        )
        # bench_dataset = bench_dataset.remove_columns('subject')
    elif "/" in trainer.args.bench_dataset:
        bench_ds = trainer.args.bench_dataset
        bench_ds_name = "/".join(bench_ds.split("/", 2)[:2])
        bench_ds_data_file = "/".join(bench_ds.split("/", 2)[2:])
        bench_dataset = load_dataset(
            bench_ds_name,
            data_files={
                "eval": bench_ds_data_file,
            },
        )
        bench_dataset["eval"] = bench_dataset["eval"].map(transform_bench_subject)
    else:
        raise ValueError(
            f"unhandled value `{trainer.args.bench_dataset}` for bench_dataset training args"
        )
    bench_dataset = bench_dataset[trainer.args.bench_split]
    if trainer.args.max_bench_samples is not None:
        bench_dataset = bench_dataset.select(range(trainer.args.max_bench_samples))

    def tokenize_evals(example):
        source = f"{tokenizer.bos_token}{example['input']}"
        target = f"{example['output']}{tokenizer.eos_token}"

        tokenized_source = tokenizer(
            source,
            max_length=2048,
            truncation=True,
            add_special_tokens=False,
        )
        tokenized_target = tokenizer(
            target,
            max_length=2048,
            truncation=True,
            add_special_tokens=False,
        )
        input_ids = tokenized_source["input_ids"] + tokenized_target["input_ids"]
        labels = [IGNORE_INDEX] * len(tokenized_source["input_ids"]) + tokenized_target[
            "input_ids"
        ]

        return {
            "input_ids": input_ids,
            "labels": labels,
            "subject": example["subject"],
        }

    with zero_first(is_main_process()):
        bench_dataset = bench_dataset.map(tokenize_evals)
        bench_dataset = bench_dataset.filter(lambda x: x["labels"][-2] in abcd_idx)

    class BenchEvalCallback(TrainerCallback):
        """
        TrainerCallback that runs the MMLU evals
        """

        def on_evaluate(
            self,
            args: AxolotlTrainingArguments,
            state: TrainerState,  # pylint: disable=unused-argument
            control: TrainerControl,  # pylint: disable=unused-argument
            metrics: Dict[str, float],  # pylint: disable=unused-argument
            **kwargs,  # pylint: disable=unused-argument
        ):
            data_loader = trainer.get_bench_dataloader(
                bench_dataset.remove_columns(["input", "subject", "output", "name"])
            )
            trainer.model.eval()
            preds, refs = [], []
            loss_bench = 0
            for batch in tqdm(data_loader, total=len(data_loader)):
                (loss, logits, labels) = trainer.prediction_step(
                    trainer.model,
                    batch,
                    prediction_loss_only=False,
                )
                # There are two tokens, the output, and eos token.
                for i, logit in enumerate(logits):
                    label_non_zero_id = (batch["labels"][i] != IGNORE_INDEX).nonzero()[
                        0
                    ][0]
                    logit_abcd = logit[label_non_zero_id - 1][abcd_idx]
                    preds.append(torch.argmax(logit_abcd).item())
                labels = labels[labels != IGNORE_INDEX].view(-1, 2)[:, 0]
                refs += [
                    abcd_idx.index(label) if label in abcd_idx else -1
                    for label in labels.tolist()
                ]
                loss_bench += loss.item()
            # Extract results by subject.
            bench_name = bench_dataset["name"]
            bench_names: dict = {s: {"refs": [], "preds": []} for s in set(bench_name)}
            for s, p, r in zip(bench_name, preds, refs):  # pylint: disable=invalid-name
                bench_names[s]["preds"].append(p)
                bench_names[s]["refs"].append(r)
            barrier()
            local_bench_names = bench_names
            gathered_bench_names: List[Dict] = [{} for _ in range(get_world_size())]
            # Gather results from all GPUs to GPU 0

            loss_bench_ranks = gather_scalar_from_all_ranks(
                lambda: loss_bench, get_world_size()
            )
            len_data_loader_ranks = gather_scalar_from_all_ranks(
                lambda: len(data_loader), get_world_size()
            )

            if not is_main_process():
                dist.gather_object(local_bench_names, dst=0)
            else:
                dist.gather_object(local_bench_names, gathered_bench_names, dst=0)
                bench_loss = sum(loss_bench_ranks) / sum(len_data_loader_ranks)
                results = {f"{bench_split}_bench_loss": bench_loss}

                # Combine results from all GPUs
                combined_bench_names: Dict[str, Dict[str, List]] = {}
                for bench_name in gathered_bench_names:
                    for name, data in bench_name.items():
                        if name not in combined_bench_names:
                            combined_bench_names[name] = {"refs": [], "preds": []}
                        combined_bench_names[name]["refs"].extend(data["refs"])
                        combined_bench_names[name]["preds"].extend(data["preds"])

                bench_scores = []
                bench_refs = []
                bench_preds = []
                for (
                    bench_name
                ) in combined_bench_names:  # pylint: disable=consider-using-dict-items
                    bench_score = accuracy.compute(
                        references=combined_bench_names[bench_name]["refs"],
                        predictions=combined_bench_names[bench_name]["preds"],
                    )["accuracy"]
                    bench_refs.extend(combined_bench_names[bench_name]["refs"])
                    bench_preds.extend(combined_bench_names[bench_name]["preds"])
                    if not pd.isna(bench_score):
                        results[
                            f"{bench_split}_bench_accuracy_{bench_name}"
                        ] = bench_score
                        bench_scores.append(bench_score)
                    else:
                        results[f"{bench_split}_bench_accuracy_{bench_name}"] = 0.0
                        bench_scores.append(0.0)
                results[f"{bench_split}_bench_average_accuracy"] = np.mean(bench_scores)
                results[f"{bench_split}_bench_total_accuracy"] = accuracy.compute(
                    references=bench_refs, predictions=bench_preds
                )["accuracy"]
                trainer.log(results)

    return BenchEvalCallback<|MERGE_RESOLUTION|>--- conflicted
+++ resolved
@@ -24,9 +24,7 @@
 
 from axolotl.monkeypatch.llama_rope import llama_set_rope_offset
 from axolotl.utils.bench import log_gpu_memory_usage
-<<<<<<< HEAD
 from axolotl.utils.wandb import wandb_log_config
-=======
 from axolotl.utils.distributed import (
     barrier,
     gather_scalar_from_all_ranks,
@@ -37,7 +35,6 @@
 
 if TYPE_CHECKING:
     from axolotl.utils.trainer import AxolotlTrainingArguments
->>>>>>> 1991946c
 
 LOG = logging.getLogger("axolotl.callbacks")
 IGNORE_INDEX = -100
