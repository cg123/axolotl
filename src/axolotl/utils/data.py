--- conflicted
+++ resolved
@@ -259,14 +259,7 @@
         LOG.info("merging and shuffling master dataset")
         dataset = concatenate_datasets(datasets).shuffle(seed=seed)
 
-<<<<<<< HEAD
-        if cfg.local_rank == 0:
-=======
-        if len(datasets) > 1:
-            LOG.info("shuffle merged datasets")
-            dataset = dataset.shuffle(seed=seed)
         if cfg.local_rank == 0 and cfg.dataset_prepared_path:
->>>>>>> 295b2662
             LOG.info(f"Saving merged prepared dataset to disk... {prepared_ds_path}")
             dataset.save_to_disk(prepared_ds_path)
             if cfg.push_dataset_to_hub:
