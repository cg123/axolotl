--- conflicted
+++ resolved
@@ -329,7 +329,6 @@
             **model_kwargs,
         )
 
-<<<<<<< HEAD
     if not cfg.no_resize_embeddings:
         tl_no_pad = len(tokenizer)
         # tl_no_pad = (
@@ -344,17 +343,6 @@
         )
         LOG.warning(f"resizing token embeddings to {embeddings_len}")
         model.resize_token_embeddings(embeddings_len)
-=======
-    embeddings_len = (
-        math.ceil(len(tokenizer) / 32) * 32
-        if cfg.resize_token_embeddings_to_32x
-        else len(tokenizer)
-    )
-    if model.get_input_embeddings().num_embeddings < embeddings_len:
-        model.resize_token_embeddings(embeddings_len)
-    else:
-        model.tie_weights()
->>>>>>> 196ff118
 
     if (
         hasattr(model.config, "max_position_embeddings")
