--- conflicted
+++ resolved
@@ -58,17 +58,6 @@
         **tokenizer_kwargs,
     )
 
-<<<<<<< HEAD
-    if tokenizer.__class__.__name__ in [
-        "LlamaTokenizer",
-        "LlamaTokenizerFast",
-    ]:
-        tokenizer.pad_token = "<eos>"  # nosec
-
-    if tokenizer.__class__.__name__ == "GPTNeoXTokenizerFast":
-        tokenizer.add_special_tokens({"pad_token": "[PAD]"})
-        os.environ["TOKENIZERS_PARALLELISM"] = "false"
-=======
     if (
         tokenizer.__class__.__name__
         in [
@@ -80,8 +69,7 @@
         and not tokenizer.pad_token
     ):
         # set a pad_token, but use eos_token so we don't add a new token
-        tokenizer.pad_token = LLAMA_DEFAULT_EOS_TOKEN
->>>>>>> 1991946c
+        tokenizer.pad_token = "</s>"
 
     LOG.debug(f"EOS: {tokenizer.eos_token_id} / {tokenizer.eos_token}")
     LOG.debug(f"BOS: {tokenizer.bos_token_id} / {tokenizer.bos_token}")
@@ -365,7 +353,6 @@
     if model.device.type == "cuda":
         log_gpu_memory_usage(LOG, "after model load", model.device)
 
-<<<<<<< HEAD
     if cfg.is_llama_derived_model and (cfg.rope_scale or cfg.rope_alpha):
         from axolotl.monkeypatch.llama_rope import llama_scale_rope
 
@@ -379,7 +366,6 @@
             max_position_embeddings=model.config.max_position_embeddings,
         )
 
-=======
     # make sure these are fp32 per Ramesh et al. (2021)
     for name, module in model.named_modules():
         if "norm" in name:
@@ -389,7 +375,6 @@
                 module.to(torch.float32)
 
     needs_fa2_dtype = cfg.adapter or cfg.fsdp
->>>>>>> 1991946c
     if not cfg.gptq and (
         (cfg.adapter == "lora" and load_in_8bit)
         or (cfg.adapter == "qlora" and cfg.load_in_4bit)
