"""Module for models and model loading"""
import logging
import math
import os
from typing import Optional, Tuple  # noqa: F401

import addict
import bitsandbytes as bnb
import torch
import transformers
from optimum.bettertransformer import BetterTransformer
from peft import PeftConfig, prepare_model_for_kbit_training
from peft.tuners.lora import QuantLinear
from transformers import (  # noqa: F401
    AddedToken,
    AutoConfig,
    AutoModelForCausalLM,
    AutoTokenizer,
    BitsAndBytesConfig,
    GPTQConfig,
    PreTrainedModel,
    PreTrainedTokenizerBase,
)
from transformers.deepspeed import is_deepspeed_zero3_enabled

<<<<<<< HEAD
=======
from axolotl.models.mamba import fix_mamba_attn_for_loss
from axolotl.prompt_tokenizers import LLAMA_DEFAULT_EOS_TOKEN
>>>>>>> 5ada140f
from axolotl.utils.bench import log_gpu_memory_usage
from axolotl.utils.dict import DictDefault

LOG = logging.getLogger("axolotl")


def check_model_config(cfg: DictDefault, model_config: AutoConfig):
    quant_config_exists = hasattr(model_config, "quantization_config")
    quant_config_method_is_gptq = (
        quant_config_exists
        and "quant_method" in model_config.quantization_config
        and model_config.quantization_config["quant_method"] == "gptq"
    )

    if cfg.gptq and not quant_config_method_is_gptq:
        raise ValueError(
            "model_config.quantization_config is not set or quant_method is not set to gptq. "
            "Please make sure to point to a GPTQ model."
        )

    if not cfg.gptq and quant_config_exists:
        raise ValueError(
            "model_config.quantization_config is set but `gptq` flag is not. "
            "Please use the `gptq` flag to train quantized model or point to a non-quantized model."
        )


def load_model_config(cfg):
    model_config_name = cfg.base_model_config or cfg.base_model
    trust_remote_code = cfg.trust_remote_code is True

    try:
        model_config = AutoConfig.from_pretrained(
            model_config_name, trust_remote_code=trust_remote_code
        )
    except ValueError as err:
        if "mamba" in model_config_name:
            return addict.Dict(
                {
                    "model_type": "mamba",
                }
            )
        raise err

    if cfg.model_config:
        for key, val in cfg.model_config.items():
            setattr(model_config, key, val)

    check_model_config(cfg, model_config)

    return model_config


def load_tokenizer(cfg):
    tokenizer_kwargs = {}
    use_fast = True  # this is the default

    if cfg.tokenizer_use_fast is not None:
        use_fast = cfg.tokenizer_use_fast
    if cfg.tokenizer_legacy is not None:
        # True is the default w/ https://github.com/huggingface/transformers/pull/25224
        tokenizer_kwargs["legacy"] = cfg.tokenizer_legacy

    tokenizer_cls = AutoTokenizer
    if cfg.tokenizer_type:
        tokenizer_cls = getattr(transformers, cfg.tokenizer_type)

    tokenizer_config = cfg.tokenizer_config or cfg.base_model_config or cfg.base_model
    tokenizer = tokenizer_cls.from_pretrained(
        tokenizer_config,
        trust_remote_code=cfg.trust_remote_code or False,
        use_fast=use_fast,
        **tokenizer_kwargs,
    )

    if (
        tokenizer.__class__.__name__
        in [
            "LlamaTokenizer",
            "LlamaTokenizerFast",
            "CodeLlamaTokenizer",
            "CodeLlamaTokenizerFast",
        ]
        and hasattr(tokenizer, "pad_token")
        and not tokenizer.pad_token
    ):
        # set a pad_token, but use eos_token so we don't add a new token
        tokenizer.pad_token = "</s>"

    if tokenizer.__class__.__name__ == "GPTNeoXTokenizerFast":
        tokenizer.add_special_tokens({"pad_token": "[PAD]"})
        os.environ["TOKENIZERS_PARALLELISM"] = "false"

    # Mistral's official FA implementation requires left padding
    if cfg.is_mistral_derived_model and cfg.flash_attention and not cfg.sample_packing:
        tokenizer.padding_side = "left"

    # Qwen base only has single token, so we need to set the special tokens
    if cfg.is_qwen_derived_model:
        token_ids = ["bos_token_id", "eos_token_id", "pad_token_id", "unk_token_id"]
        for attr_name in token_ids:
            if getattr(tokenizer, attr_name) is None:
                setattr(tokenizer, attr_name, tokenizer.eod_id)

        token_names = ["bos_token", "eos_token", "pad_token", "unk_token"]
        for attr_name in token_names:
            if getattr(tokenizer, attr_name) is None:
                setattr(tokenizer, attr_name, "<|endoftext|>")

    if cfg.special_tokens:
        for k, val in cfg.special_tokens.items():
            tokenizer.add_special_tokens(
                {k: AddedToken(val, rstrip=False, lstrip=False, normalized=False)}
            )

        # If we add bos_token and eos_token, we need to update the post processor to
        # handle them correctly.
        # https://github.com/huggingface/transformers/pull/24132
        bos_or_eos_in_special_tokens = (
            "bos_token" in cfg.special_tokens and "eos_token" in cfg.special_tokens
        )
        if (
            tokenizer.__class__.__name__
            in (
                "LlamaTokenizerFast",
                "CodeLlamaTokenizerFast",
            )
            and bos_or_eos_in_special_tokens
        ):
            tokenizer.update_post_processor()

    if cfg.tokens:
        tokenizer.add_tokens(
            [
                AddedToken(token, rstrip=False, lstrip=False, normalized=False)
                for token in cfg.tokens
            ]
        )

    LOG.debug(f"EOS: {tokenizer.eos_token_id} / {tokenizer.eos_token}")
    LOG.debug(f"BOS: {tokenizer.bos_token_id} / {tokenizer.bos_token}")
    LOG.debug(f"PAD: {tokenizer.pad_token_id} / {tokenizer.pad_token}")
    LOG.debug(f"UNK: {tokenizer.unk_token_id} / {tokenizer.unk_token}")

    return tokenizer


def load_model(
    cfg: DictDefault,
    tokenizer: PreTrainedTokenizerBase,
    inference: bool = False,
) -> Tuple[PreTrainedModel, Optional[PeftConfig]]:
    """
    Load a model for a given configuration and tokenizer.
    """
    base_model = cfg.base_model
    model_type = cfg.model_type
    model_config = load_model_config(cfg)

    # TODO refactor as a kwarg
    load_in_8bit = cfg.load_in_8bit

    if hasattr(model_config, "model_type") and model_config.model_type == "btlm":
        if cfg.flash_attention:
            from axolotl.monkeypatch.btlm_attn_hijack_flash import (
                replace_btlm_attn_with_flash_attn,
            )

            replace_btlm_attn_with_flash_attn(cfg.base_model)

    if (
        hasattr(model_config, "model_type")
        and model_config.model_type == "stablelm_epoch"
    ):
        if cfg.flash_attention and cfg.sample_packing:
            from axolotl.monkeypatch.stablelm_attn_hijack_flash import (
                replace_stablelm_attn_with_flash_attn,
            )

            replace_stablelm_attn_with_flash_attn(cfg.base_model)

    if cfg.is_llama_derived_model and cfg.flash_attention and cfg.sample_packing:
        if cfg.device not in ["mps", "cpu"] and not inference:
            from axolotl.monkeypatch.llama_attn_hijack_flash import (
                replace_llama_attn_with_flash_attn,
            )

            LOG.info("patching with flash attention for sample packing")
            replace_llama_attn_with_flash_attn(
                packed=cfg.sample_packing,
                cross_entropy=cfg.flash_attn_cross_entropy,
                rms_norm=cfg.flash_attn_rms_norm,
            )
    elif cfg.is_llama_derived_model and cfg.xformers_attention:
        from axolotl.monkeypatch.llama_attn_hijack_xformers import (
            hijack_llama_attention,
        )

        LOG.info("patching with xformers attention")
        hijack_llama_attention()
    elif cfg.is_llama_derived_model and cfg.sdp_attention:
        from axolotl.monkeypatch.llama_attn_hijack_sdp import hijack_llama_sdp_attention

        LOG.info("patching with sdp attention")
        hijack_llama_sdp_attention()
    elif cfg.is_llama_derived_model and cfg.landmark_attention:
        from axolotl.monkeypatch.llama_landmark_attn import (
            MEM_TOKEN,
            patch_llama_with_landmark_attn,
        )

        LOG.info("patching with landmark attention")
        patch_llama_with_landmark_attn()

        # Note: This might overwrite previous additional_special_tokens
        tokenizer.add_special_tokens({"additional_special_tokens": [MEM_TOKEN]})

    if cfg.is_mistral_derived_model and cfg.flash_attention and cfg.sample_packing:
        from axolotl.monkeypatch.mistral_attn_hijack_flash import (
            replace_mistral_attn_with_flash_attn,
        )

        LOG.info("patching with flash attention")
        replace_mistral_attn_with_flash_attn(packed=cfg.sample_packing)

    if (
        cfg.model_config_type == "mixtral"
        and cfg.flash_attention
        and cfg.sample_packing
    ):
        from axolotl.monkeypatch.mixtral import (
            replace_mixtral_attn_with_multipack_flash_attn,
        )

        LOG.info("patching with flash attention")
        replace_mixtral_attn_with_multipack_flash_attn()

    if cfg.is_llama_derived_model and cfg.xpos_rope:
        from axolotl.monkeypatch.xpos_rope_llama_monkey_patch import (
            replace_llama_rope_with_xpos_rope,
        )

        LOG.info("patching with xpos rope")
        replace_llama_rope_with_xpos_rope()

    if (
        cfg.is_llama_derived_model
        and (cfg.max_packed_sequence_len or cfg.sample_packing)
        and not inference
    ):
        from axolotl.monkeypatch.llama_expand_mask import hijack_expand_mask

        LOG.info("patching _expand_mask")
        hijack_expand_mask()

    model_kwargs = {}

    model_kwargs["device_map"] = cfg.device_map
    model_kwargs["max_memory"] = cfg.max_memory
    model_kwargs["torch_dtype"] = cfg.torch_dtype

    if is_deepspeed_zero3_enabled():
        del model_kwargs["device_map"]

    if cfg.model_revision:
        model_kwargs["revision"] = cfg.model_revision
    if cfg.gptq:
        if not hasattr(model_config, "quantization_config"):
            LOG.warning("model config does not contain quantization_config information")
        else:
            if cfg.gptq_disable_exllama is not None:
                model_config.quantization_config[
                    "disable_exllama"
                ] = cfg.gptq_disable_exllama
            model_kwargs["quantization_config"] = GPTQConfig(
                **model_config.quantization_config
            )
    if cfg.adapter == "qlora" and cfg.load_in_4bit:
        model_kwargs["quantization_config"] = BitsAndBytesConfig(
            load_in_4bit=True,
            llm_int8_threshold=6.0,
            llm_int8_has_fp16_weight=False,
            bnb_4bit_compute_dtype=cfg.torch_dtype,
            bnb_4bit_use_double_quant=True,
            bnb_4bit_quant_type="nf4",
        )
    # sample packing uses custom FA2 patch
    if cfg.flash_attention:
        if not cfg.sample_packing:
            if (
                cfg.is_llama_derived_model
                or cfg.is_falcon_derived_model
                or cfg.is_mistral_derived_model
                or model_config.model_type == "mixtral"
            ):
                model_config._attn_implementation = (  # pylint: disable=protected-access
                    "flash_attention_2"
                )
        else:
            if model_config.model_type == "mixtral":
                model_config._attn_implementation = (  # pylint: disable=protected-access
                    "flash_attention_2"
                )
            else:
                model_config._attn_implementation = (  # pylint: disable=protected-access
                    "eager"
                )

    try:
        if cfg.is_llama_derived_model and not cfg.trust_remote_code and not cfg.gptq:
            from transformers import LlamaForCausalLM

            model = LlamaForCausalLM.from_pretrained(
                base_model,
                config=model_config,
                load_in_8bit=cfg.load_in_8bit and cfg.adapter is not None,
                load_in_4bit=cfg.load_in_4bit and cfg.adapter is not None,
                **model_kwargs,
            )

            if cfg.flash_attention and not inference:
                from axolotl.monkeypatch.llama_attn_hijack_flash import (
                    replace_llama_mlp_with_swiglu,
                    replace_llama_qkv_with_fused,
                )

                if cfg.flash_attn_fuse_mlp:
                    LOG.info("patching with SwiGLU")
                    replace_llama_mlp_with_swiglu(model)

                if cfg.flash_attn_fuse_qkv:
                    LOG.info("patching with fused QKV")
                    replace_llama_qkv_with_fused(model)
        # elif model_type == "GPTNeoXForCausalLM" and cfg.flash_attention:
        #     This is a WIP, still an issue with the backward pass
        #     RuntimeError: grad can be implicitly created only for scalar outputs
        #     TODO: try config.sequence_parallel = False
        #     # https://github.com/HazyResearch/flash-attention/blob/40a25c8ee7465cf547b929cfa2937034e37bfce9/tests/models/test_gpt_neox.py#L12
        #     # https://github.com/HazyResearch/flash-attention/tree/main/training#model-components
        #     # add `**kwargs` to https://github.com/HazyResearch/flash-attention/blob/40a25c8ee7465cf547b929cfa2937034e37bfce9/flash_attn/models/gpt.py#L442
        #     from flash_attn.utils.pretrained import state_dict_from_pretrained
        #     from flash_attn.models.gpt import GPTLMHeadModel
        #     from flash_attn.models.gpt_neox import remap_state_dict_hf_gpt_neox, gpt_neox_config_to_gpt2_config
        #     from transformers import GPTNeoXConfig
        #     config = gpt_neox_config_to_gpt2_config(GPTNeoXConfig.from_pretrained(base_model))
        #     config.use_flash_attn = True
        #     config.fused_bias_fc = True
        #     config.fused_mlp = True  # GPT-NeoX-20B uses "gelu_fast"
        #     config.activation_function = "gelu_fast"
        #     config.fused_dropout_add_ln = True
        #     # config.residual_in_fp32 = True
        #
        #     model: GPTLMHeadModel = GPTLMHeadModel.from_pretrained(
        #         base_model,
        #         config,
        #         dtype=torch_dtype,
        #         device=cfg.device,
        #     )
        #     model.train() # sets to train instead of eval mode
        elif model_type == "PhiForCausalLM":
            from axolotl.models.phi import PhiForCausalLM

            model = PhiForCausalLM.from_pretrained(
                base_model,
                load_in_8bit=cfg.load_in_8bit and cfg.adapter is not None,
                load_in_4bit=cfg.load_in_4bit and cfg.adapter is not None,
                **model_kwargs,
            )
        elif model_type == "MambaLMHeadModel":
            # FIXME this is janky at best and hacked together to make it work
            MambaLMHeadModel = fix_mamba_attn_for_loss()  # pylint: disable=invalid-name

            model_kwargs["dtype"] = model_kwargs["torch_dtype"]
            model_kwargs["device"] = torch.cuda.current_device()
            del model_kwargs["torch_dtype"]
            del model_kwargs["device_map"]
            del model_kwargs["max_memory"]

            model = MambaLMHeadModel.from_pretrained(
                base_model,
                **model_kwargs,
            )
        elif model_type and not cfg.trust_remote_code:
            if cfg.gptq:
                model = AutoModelForCausalLM.from_pretrained(
                    base_model,
                    config=model_config,
                    trust_remote_code=cfg.trust_remote_code or False,
                    **model_kwargs,
                )
            else:
                model = getattr(transformers, model_type).from_pretrained(
                    base_model,
                    config=model_config,
                    load_in_8bit=cfg.load_in_8bit and cfg.adapter is not None,
                    load_in_4bit=cfg.load_in_4bit and cfg.adapter is not None,
                    trust_remote_code=cfg.trust_remote_code or False,
                    **model_kwargs,
                )
        else:
            # Shouldn't be a problem most of the time. will obviously error if the model doesn't support this
            # when training starts
            if (
                hasattr(model_config, "max_seq_len")
                and model_config.max_seq_len
                and cfg.sequence_len > model_config.max_seq_len
            ):
                model_config.max_seq_len = cfg.sequence_len
                LOG.warning(f"increasing context length to {cfg.sequence_len}")
            elif (
                hasattr(model_config, "max_sequence_length")
                and model_config.max_sequence_length
                and cfg.sequence_len > model_config.max_sequence_length
            ):
                model_config.max_sequence_length = cfg.sequence_len
                LOG.warning(f"increasing context length to {cfg.sequence_len}")
            if cfg.gptq:
                model = AutoModelForCausalLM.from_pretrained(
                    base_model,
                    config=model_config,
                    trust_remote_code=cfg.trust_remote_code or False,
                    **model_kwargs,
                )
            else:
                model = AutoModelForCausalLM.from_pretrained(
                    base_model,
                    config=model_config,
                    load_in_8bit=cfg.load_in_8bit and cfg.adapter is not None,
                    load_in_4bit=cfg.load_in_4bit and cfg.adapter is not None,
                    trust_remote_code=cfg.trust_remote_code or False,
                    **model_kwargs,
                )
    except Exception as err:  # pylint: disable=broad-exception-caught
        LOG.exception(err)
        raise err

<<<<<<< HEAD
    if not cfg.no_resize_embeddings:
        tl = len(tokenizer)
        embeddings_len = (
            math.ceil(tl / 32) * 32
            if cfg.resize_token_embeddings_to_32x
            else tl
        )
        if model.get_input_embeddings().num_embeddings < embeddings_len:
            LOG.warning(f"resizing token embeddings to {embeddings_len}")
            model.resize_token_embeddings(embeddings_len)
=======
    embeddings_len = (
        math.ceil(len(tokenizer) / 32) * 32
        if cfg.resize_token_embeddings_to_32x
        else len(tokenizer)
    )
    if (
        hasattr(model, "get_input_embeddings")
        and model.get_input_embeddings().num_embeddings < embeddings_len
    ):
        model.resize_token_embeddings(embeddings_len)
    else:
        model.tie_weights()
>>>>>>> 5ada140f

    if (
        hasattr(model, "config")
        and hasattr(model.config, "max_position_embeddings")
        and model.config.max_position_embeddings
        and cfg.sequence_len > model.config.max_position_embeddings
    ):
        LOG.warning(
            f"increasing model.config.max_position_embeddings from {model.config.max_position_embeddings} to {cfg.sequence_len}"
        )
        model.config.max_position_embeddings = cfg.sequence_len

    if (
        hasattr(model, "config")
        and hasattr(model.config, "bos_token_id")
        and model.config.bos_token_id
        and model.config.bos_token_id != tokenizer.bos_token_id
    ):
        model.config.bos_token_id = tokenizer.bos_token_id

    if (
        hasattr(model, "config")
        and hasattr(model.config, "eos_token_id")
        and model.config.eos_token_id
        and model.config.eos_token_id != tokenizer.eos_token_id
    ):
        model.config.eos_token_id = tokenizer.eos_token_id

    if hasattr(model, "device") and model.device.type == "cuda":
        log_gpu_memory_usage(LOG, "after model load", model.device)

    if cfg.is_llama_derived_model and (cfg.rope_scale or cfg.rope_alpha):
        from axolotl.monkeypatch.llama_rope import llama_scale_rope

        scale = getattr(cfg, "rope_scale", 1.0)
        alpha = getattr(cfg, "rope_alpha", 1.0)
        logging.info(f"patching with scaled rope (scale = {scale}, alpha = {alpha})")
        llama_scale_rope(
            model,
            scale=scale,
            alpha=alpha,
            max_position_embeddings=model.config.max_position_embeddings,
        )

    # make sure these are fp32 per Ramesh et al. (2021)
    for name, module in model.named_modules():
        if "norm" in name:
            module.to(torch.float32)
        if model_config.model_type == "btlm":
            # don't upcast lm_head for btlm
            continue
        if "lm_head" in name or "embed_tokens" in name:
            if hasattr(module, "weight"):
                module.to(torch.float32)

    needs_fa2_dtype = cfg.adapter or cfg.fsdp
    skip_prepare_model_for_kbit_training = False

    if cfg.model_config_type == "qwen" and cfg.adapter == "lora":
        # Qwen doesn't play nicely with LoRA if this is enabled
        skip_prepare_model_for_kbit_training = True

    if (cfg.adapter == "lora" and load_in_8bit) or (
        cfg.adapter == "qlora" and cfg.load_in_4bit
    ):
        LOG.info("converting PEFT model w/ prepare_model_for_kbit_training")
        if cfg.gradient_checkpointing:
            model.gradient_checkpointing_enable()
        if not skip_prepare_model_for_kbit_training:
            model = prepare_model_for_kbit_training(
                model, use_gradient_checkpointing=cfg.gradient_checkpointing
            )
        needs_fa2_dtype = True

    # LlamaRMSNorm layers are in fp32 after kbit_training or full finetune, so we need to
    # convert them back to fp16/bf16 for flash-attn compatibility.
    if needs_fa2_dtype or (cfg.flash_attention and cfg.is_llama_derived_model):
        LOG.info("converting modules to %s for flash attention", cfg.torch_dtype)
        for name, module in model.named_modules():
            if "norm" in name:
                module.to(cfg.torch_dtype)
            if "lm_head" in name or "embed_tokens" in name:
                if hasattr(module, "weight"):
                    module.to(cfg.torch_dtype)

    model, lora_config = load_adapter(model, cfg, cfg.adapter)

    if cfg.ddp and not load_in_8bit:
        model.to(f"cuda:{cfg.local_rank}")

    if torch.cuda.device_count() > 1 and int(os.getenv("WORLD_SIZE", "1")) == 1:
        setattr(model, "is_parallelizable", True)
        setattr(model, "model_parallel", True)

    requires_grad = []
    for name, param in model.named_parameters(recurse=True):
        if param.requires_grad:
            requires_grad.append(f"{name}: {param.requires_grad}")
    if len(requires_grad) == 0:
        LOG.warning("there are no parameters that require gradient updates")
    if hasattr(model, "config"):
        model.config.use_cache = False

    if cfg.flash_optimum:
        model = BetterTransformer.transform(model)

    if cfg.adapter is not None:
        log_gpu_memory_usage(LOG, "after adapters", model.device)

    # TODO resume_from_checkpoint handling
    return model, lora_config


def load_adapter(model, cfg, adapter, inference=False):
    # type: (PreTrainedModel, DictDefault, Optional[str], bool) -> Tuple[PreTrainedModel, Optional[PeftConfig]]

    if adapter is None:
        return model, None
    if hasattr(model, "enable_input_require_grads"):
        model.enable_input_require_grads()
    if adapter in ["lora", "qlora"]:
        return load_lora(model, cfg, inference=inference)
    if adapter == "llama-adapter":
        return load_llama_adapter(model, cfg)

    raise NotImplementedError(f"{adapter} peft adapter not available")


def load_llama_adapter(model, cfg):
    # type: (PreTrainedModel, DictDefault) -> Tuple[PreTrainedModel, Optional[PeftConfig]]
    from peft import AdaptionPromptConfig, PeftModel, get_peft_model

    peft_config = AdaptionPromptConfig(
        adapter_layers=cfg.peft_adapter.layers,  # layers (L)
        adapter_len=cfg.peft_adapter.len,  # prompt length (K)
        task_type="CAUSAL_LM",
    )

    if cfg.lora_model_dir:
        LOG.debug("Loading pretained PEFT - llama_adapter")
        model = PeftModel.from_pretrained(
            model,
            cfg.lora_model_dir,
            torch_dtype=torch.float16,
        )
    else:
        model = get_peft_model(model, peft_config)

    model.print_trainable_parameters()

    return model, peft_config


def find_all_linear_names(model):
    cls = (bnb.nn.Linear4bit, bnb.nn.Linear8bitLt, torch.nn.Linear, QuantLinear)
    lora_module_names = set()
    for name, module in model.named_modules():
        if (
            isinstance(module, cls)
            or "Linear" in module.__class__.__name__
            and module.__class__.__name__ not in ("LlamaLinearScalingRotaryEmbedding",)
        ):
            names = name.split(".")
            lora_module_names.add(names[0] if len(names) == 1 else names[-1])

    if "lm_head" in lora_module_names:  # needed for 16-bit
        lora_module_names.remove("lm_head")

    return list(lora_module_names)


def load_lora(model, cfg, inference=False):
    # type: (PreTrainedModel, DictDefault, bool) -> Tuple[PreTrainedModel, Optional[PeftConfig]]

    from peft import LoraConfig, PeftModel, get_peft_model

    lora_target_modules = list(cfg.lora_target_modules or [])

    if cfg.lora_target_linear:
        linear_names = find_all_linear_names(model)
        LOG.info(f"found linear modules: {repr(linear_names)}")
        lora_target_modules = list(set(lora_target_modules + linear_names))

    lora_config = LoraConfig(
        r=cfg.lora_r,
        lora_alpha=cfg.lora_alpha,
        target_modules=lora_target_modules,
        lora_dropout=cfg.lora_dropout,
        fan_in_fan_out=cfg.lora_fan_in_fan_out,
        modules_to_save=cfg.lora_modules_to_save if cfg.lora_modules_to_save else None,
        bias="none",
        task_type="CAUSAL_LM",
    )

    if cfg.lora_model_dir:
        LOG.debug("Loading pretained PEFT - LoRA")
        model = PeftModel.from_pretrained(
            model,
            cfg.lora_model_dir,
            is_trainable=(not inference),
        )
    else:
        model = get_peft_model(model, lora_config)

    model.print_trainable_parameters()

    return model, lora_config<|MERGE_RESOLUTION|>--- conflicted
+++ resolved
@@ -23,11 +23,7 @@
 )
 from transformers.deepspeed import is_deepspeed_zero3_enabled
 
-<<<<<<< HEAD
-=======
 from axolotl.models.mamba import fix_mamba_attn_for_loss
-from axolotl.prompt_tokenizers import LLAMA_DEFAULT_EOS_TOKEN
->>>>>>> 5ada140f
 from axolotl.utils.bench import log_gpu_memory_usage
 from axolotl.utils.dict import DictDefault
 
@@ -464,31 +460,17 @@
         LOG.exception(err)
         raise err
 
-<<<<<<< HEAD
     if not cfg.no_resize_embeddings:
         tl = len(tokenizer)
         embeddings_len = (
-            math.ceil(tl / 32) * 32
-            if cfg.resize_token_embeddings_to_32x
-            else tl
-        )
-        if model.get_input_embeddings().num_embeddings < embeddings_len:
+            math.ceil(tl / 32) * 32 if cfg.resize_token_embeddings_to_32x else tl
+        )
+        if (
+            hasattr(model, "get_input_embeddings")
+            and model.get_input_embeddings().num_embeddings < embeddings_len
+        ):
             LOG.warning(f"resizing token embeddings to {embeddings_len}")
             model.resize_token_embeddings(embeddings_len)
-=======
-    embeddings_len = (
-        math.ceil(len(tokenizer) / 32) * 32
-        if cfg.resize_token_embeddings_to_32x
-        else len(tokenizer)
-    )
-    if (
-        hasattr(model, "get_input_embeddings")
-        and model.get_input_embeddings().num_embeddings < embeddings_len
-    ):
-        model.resize_token_embeddings(embeddings_len)
-    else:
-        model.tie_weights()
->>>>>>> 5ada140f
 
     if (
         hasattr(model, "config")
