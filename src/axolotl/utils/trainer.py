"""Module containing the Trainer class and related functions"""
import importlib
import logging
import math
import os
import sys
from contextlib import contextmanager
from dataclasses import dataclass, field
from functools import partial
from pathlib import Path
from typing import Optional, Union

import numpy as np
import torch.cuda
import transformers
from datasets import Dataset, set_caching_enabled
from torch.optim.lr_scheduler import OneCycleLR
from torch.utils.data import (
    DataLoader,
    DistributedSampler,
    RandomSampler,
    SequentialSampler,
)
from transformers import EarlyStoppingCallback, Trainer, TrainingArguments
from transformers.trainer_pt_utils import SequentialDistributedSampler

from axolotl.monkeypatch.relora import ReLoRACallback, ReLoRAScheduler
from axolotl.utils.callbacks import (
    GPUStatsCallback,
    LogConfigToWandbCallback,
    SaveBetterTransformerModelCallback,
    SavePeftModelCallback,
<<<<<<< HEAD
    SetOffsetCallback,
=======
    bench_eval_callback_factory,
>>>>>>> 1991946c
)
from axolotl.utils.collators import DataCollatorForSeq2Seq
from axolotl.utils.dataloader import MultipackDistributedDataloader
from axolotl.utils.schedulers import get_cosine_schedule_with_quadratic_warmup

LOG = logging.getLogger("axolotl")


@torch.jit.script
def weighted_cross_entropy(
    logits: torch.Tensor, labels: torch.Tensor, weights: torch.Tensor
):
    # Flatten the logits, labels, and weights tensors
    logits = logits.view(
        -1, logits.size(-1)
    )  # logits becomes of shape [batch_size*sequence_length, vocab_size]
    labels = labels.view(-1)  # labels becomes of shape [batch_size*sequence_length]
    weights = weights.view(-1)  # weights becomes of shape [batch_size*sequence_length]

    # Compute the unweighted cross entropy loss
    losses = torch.nn.functional.cross_entropy(logits, labels, reduction="none")

    # Apply the weights to the losses and compute their sum
    return (weights * losses).sum()


@torch.jit.script
def create_weighted_mask(labels: torch.Tensor):
    # Check if the tensor is 2D. If not, unsqueeze it to make it 2D
    if len(labels.shape) == 1:
        labels = labels.unsqueeze(0)

    weights = torch.zeros_like(labels).float()
    for i in range(labels.shape[0]):
        mask = labels[i] != -100

        # Create a tensor to track group ids
        group_ids = torch.zeros_like(labels[i]).int()
        curr_group_id = 0

        for j in range(1, len(labels[i])):
            if mask[j] and not mask[j - 1]:  # switch from masked to unmasked label
                curr_group_id += 1  # start new group
            group_ids[j] = (
                curr_group_id if mask[j] else 0
            )  # assign group id if unmasked label

        # Count only unmasked labels in each group
        group_counts = torch.bincount(group_ids[mask])

        mask_weights = torch.zeros_like(labels[i]).float()
        mask_weights[mask] = 1.0 / group_counts[group_ids[mask]]

        weights[i] = mask_weights

    return weights.squeeze()  # squeeze the output to match the input dimension


def trainer_weighted_loss(model_output, labels, shift_labels=True):
    logits = (
        model_output["logits"] if isinstance(model_output, dict) else model_output[0]
    )
    if shift_labels:
        logits = logits[..., :-1, :].contiguous()
        labels = labels[..., 1:].contiguous()

    weights = create_weighted_mask(labels)
    return weighted_cross_entropy(logits, labels, weights)


@dataclass
class AxolotlTrainingArguments(TrainingArguments):
    """
    Extend the base TrainingArguments for axolotl helpers
    """

    lr_quadratic_warmup: bool = field(
        default=False,
        metadata={"help": "Use quadratic warmup for cosine scheduling."},
    )
    sample_packing: bool = field(
        default=False,
        metadata={"help": "Use sample packing for efficient training."},
    )
    sample_packing_efficiency: float = field(
        default=1.0,
        metadata={"help": "Sample packing efficiency for calculating batch length."},
    )
    max_seq_length: int = field(
        default=2048,
        metadata={"help": "The maximum sequence length the model can handle"},
    )
    sample_packing_seq_len_multiplier: int = field(
        default=1,
        metadata={"help": "the multiplier for the max len for packed sequences"},
    )
    relora_steps: Optional[int] = field(
        default=None,
        metadata={"help": "how often to reset for ReLoRA"},
    )
    relora_warmup_steps: Optional[int] = field(
        default=None,
        metadata={"help": "how many warmup steps to take after reset for ReLoRA"},
    )
    bench_split: Optional[str] = field(
        default="eval", metadata={"help": "The benchmark split to run on"}
    )
    bench_dataset: Optional[str] = field(
        default="pharaouk/dharma-1/dharma_1_mini.json",
        metadata={
            "help": "Benchmark dataset to use: options are `mmlu-zs`, `mmlu-fs`, or the full path to the dataset file"
        },
    )
    do_bench_eval: Optional[bool] = field(
        default=False, metadata={"help": "Whether to run the Benchmark evaluation."}
    )
    max_bench_samples: Optional[int] = field(
        default=None,
        metadata={
            "help": "If set, only evaluates on `max_bench_samples` of the benchmark dataset."
        },
    )
    bench_source_max_len: int = field(
        default=2048, metadata={"help": "Maximum source sequence length for bench."}
    )


class AxolotlTrainer(Trainer):
    """
    Extend the base Trainer for axolotl helpers
    """

    args = None  # type: AxolotlTrainingArguments

    def __init__(self, *args, bench_data_collator=None, **kwargs):
        self.bench_data_collator = bench_data_collator
        super().__init__(*args, **kwargs)

    def create_scheduler(
        self, num_training_steps: int, optimizer: torch.optim.Optimizer = None
    ):
        """
        Setup the scheduler. The optimizer of the trainer must have been set up either before this method is called or
        passed as an argument.

        Args:
            num_training_steps (int): The number of training steps to do.
            optimizer (torch.optim.Optimizer): The training optimizer
        """

        # fmt: off
        if self.lr_scheduler is None:  # type: ignore  # pylint: disable=access-member-before-definition
            # fmt: on
            if (
                self.args.lr_scheduler_type == "cosine"
                and self.args.lr_quadratic_warmup is True
            ):
                self.lr_scheduler = get_cosine_schedule_with_quadratic_warmup(  # pylint: disable=attribute-defined-outside-init
                    optimizer,
                    num_warmup_steps=self.args.get_warmup_steps(num_training_steps),
                    num_training_steps=num_training_steps,
                )
            else:
                return super().create_scheduler(num_training_steps, optimizer)
        return self.lr_scheduler

    def _get_train_sampler(self) -> Optional[torch.utils.data.Sampler]:
        if self.args.world_size > 1 and self.args.sample_packing:
            return DistributedSampler(
                self.train_dataset,
                num_replicas=self.args.world_size,
                rank=self.args.process_index,
                seed=self.args.seed,
            )
        return super()._get_train_sampler()

    def _get_eval_sampler(
        self, eval_dataset: Dataset
    ) -> Optional[torch.utils.data.Sampler]:
        if self.args.world_size > 1 and self.args.sample_packing:
            return SequentialDistributedSampler(
                eval_dataset,
                num_replicas=self.args.world_size,
                rank=self.args.process_index,
                batch_size=self.args.per_device_eval_batch_size,
            )
        return super()._get_eval_sampler(eval_dataset)

    def get_train_dataloader(self) -> Union[DataLoader, MultipackDistributedDataloader]:
        if self.args.sample_packing:
            train_sampler = self._get_train_sampler()
            return self.accelerator.prepare(
                MultipackDistributedDataloader(
                    self.train_dataset,
                    batch_size=self._train_batch_size,
                    seq_max_length=self.args.max_seq_length,
                    collate_fn=self.data_collator,
                    sampler=train_sampler,
                    packing_efficiency_estimate=self.args.sample_packing_efficiency,
                    sample_packing_seq_len_multiplier=self.args.sample_packing_seq_len_multiplier,
                    device_count=int(os.environ.get("WORLD_SIZE", 1)),
                )
            )
        return super().get_train_dataloader()

    def get_eval_dataloader(
        self, eval_dataset: Optional[Dataset] = None
    ) -> Union[DataLoader, MultipackDistributedDataloader]:
        if self.args.sample_packing:
            eval_dataset = (
                eval_dataset if eval_dataset is not None else self.eval_dataset
            )

            eval_sampler = self._get_eval_sampler(eval_dataset)
            return self.accelerator.prepare(
                MultipackDistributedDataloader(
                    eval_dataset,
                    batch_size=self.args.eval_batch_size,
                    seq_max_length=self.args.max_seq_length,
                    collate_fn=self.data_collator,
                    sampler=eval_sampler,
                    packing_efficiency_estimate=self.args.sample_packing_efficiency,
                    sample_packing_seq_len_multiplier=self.args.eval_batch_size,
                    device_count=int(os.environ.get("WORLD_SIZE", 1)),
                )
            )
        return super().get_eval_dataloader(eval_dataset)

    def _get_bench_sampler(
        self, bench_dataset: Dataset
    ) -> Optional[torch.utils.data.Sampler]:
        if self.args.world_size <= 1:
            return SequentialSampler(bench_dataset)
        return None

    def get_bench_dataloader(
        self,
        bench_dataset: Dataset,
    ) -> Union[DataLoader, MultipackDistributedDataloader]:
        dataloader_params = {
            "batch_size": self.args.eval_batch_size,
            "collate_fn": self.bench_data_collator,
            "num_workers": self.args.dataloader_num_workers,
            "pin_memory": self.args.dataloader_pin_memory,
        }

        if not isinstance(bench_dataset, torch.utils.data.IterableDataset):
            dataloader_params["sampler"] = self._get_bench_sampler(bench_dataset)
            dataloader_params["drop_last"] = self.args.dataloader_drop_last

        return DataLoader(bench_dataset, **dataloader_params)
        # return self.accelerator.prepare(DataLoader(bench_dataset, **dataloader_params))

    def compute_loss(self, model, inputs, return_outputs=False):
        # use one's weighted cross entropy loss calc
        # if self.args.sample_packing:
        #     labels = inputs.pop("labels")
        #     outputs = model(**inputs)
        #     loss = trainer_weighted_loss(outputs, labels, shift_labels=True)
        #     return (loss, outputs) if return_outputs else loss
        return super().compute_loss(model, inputs, return_outputs=return_outputs)


class OneCycleLRSchedulerTrainer(AxolotlTrainer):
    """
    Trainer subclass that uses the OneCycleLR scheduler
    """

    def __init__(self, *args, **kwargs):
        super().__init__(*args, **kwargs)
        self.lr_scheduler = None

    def create_scheduler(
        self,
        num_training_steps: int,
        optimizer: Optional[torch.optim.Optimizer] = None,
    ):
        optimizer = self.optimizer if optimizer is None else optimizer
        num_warmup_steps = self.args.get_warmup_steps(num_training_steps)
        pct_start = num_warmup_steps / num_training_steps

        self.lr_scheduler = OneCycleLR(
            optimizer,
            max_lr=self.args.learning_rate,
            total_steps=num_training_steps,
            pct_start=pct_start,
            div_factor=6,
        )

        return self.lr_scheduler


class ReLoRATrainer(AxolotlTrainer):
    """
    Trainer subclass that uses the OneCycleLR scheduler
    """

    def __init__(self, *args, **kwargs):
        super().__init__(*args, **kwargs)
        self.lr_scheduler = None

    def create_scheduler(
        self,
        num_training_steps: int,
        optimizer: Optional[torch.optim.Optimizer] = None,
    ):
        optimizer = self.optimizer if optimizer is None else optimizer
        lr_scheduler = super().create_scheduler(num_training_steps, optimizer)

        if self.args.relora_steps:
            warmup_steps = (
                self.args.relora_warmup_steps if self.args.relora_warmup_steps else 10
            )
            self.lr_scheduler = ReLoRAScheduler(
                optimizer,
                lr_scheduler,
                self.args.relora_steps,
                warmup_steps,
            )
        else:
            self.lr_scheduler = lr_scheduler

        return self.lr_scheduler


def add_position_ids(sample):
    sample["position_ids"] = torch.arange(len(sample["input_ids"]))
    return sample


def drop_long_seq(sample, sequence_len=2048):
    return len(sample["input_ids"]) <= sequence_len and len(sample["input_ids"]) > 0


@contextmanager
def disable_datasets_caching():
    try:
        set_caching_enabled(False)
        yield
    finally:
        set_caching_enabled(True)


def process_datasets_for_packing(cfg, train_dataset, eval_dataset):
    drop_long = partial(drop_long_seq, sequence_len=cfg.sequence_len)
    train_dataset = train_dataset.filter(drop_long, num_proc=os.cpu_count())
    if eval_dataset:
        eval_dataset = eval_dataset.filter(drop_long, num_proc=os.cpu_count())

    if cfg.sample_packing:
        train_dataset = train_dataset.map(add_position_ids, num_proc=os.cpu_count())
        if eval_dataset:
            eval_dataset = eval_dataset.map(add_position_ids, num_proc=os.cpu_count())
    return train_dataset, eval_dataset


def calculate_total_num_steps(cfg, train_dataset, tokenizer):
    if cfg.sample_packing:
        # we have to drop anything longer then sequence len otherwise
        # flash attention with position ids fails
        if not cfg.total_num_tokens:
            LOG.info("calculating total_num_tokens")
            total_num_tokens = np.sum(
                train_dataset.data.column("input_ids")
                .to_pandas()
                .apply(lambda x: len(x))  # pylint: disable=unnecessary-lambda
                .values
            )
            LOG.info(f"📝 UPDATE CONFIG WITH: `total_num_tokens: {total_num_tokens}`")
            cfg.total_num_tokens = total_num_tokens

        if not cfg.total_supervised_tokens:
            total_supervised_tokens = (
                train_dataset.data.column("labels")
                .to_pandas()
                .apply(lambda x: np.sum(np.array(x) != -100))
                .sum()
            )
            LOG.info(f"`total_supervised_tokens: {total_supervised_tokens}`")
            cfg.total_supervised_tokens = total_supervised_tokens

        if cfg.sample_packing_eff_est:
            total_num_steps = (
                # match count to len est in dataloader
                (
                    math.floor(
                        0.99
                        * cfg.total_num_tokens
                        / cfg.sample_packing_eff_est
                        / cfg.sequence_len
                        // cfg.batch_size
                        // int(os.environ.get("WORLD_SIZE", 1))
                    )
                    - 1
                )
                * cfg.num_epochs
            )
            LOG.info(
                f"total_num_tokens: {cfg.total_num_tokens}, total_num_steps: {total_num_steps}"
            )
        else:
            sampler = RandomSampler(train_dataset)
            data_loader = MultipackDistributedDataloader(
                train_dataset,
                batch_size=cfg.micro_batch_size,
                seq_max_length=cfg.max_packed_sequence_len or cfg.sequence_len,
                collate_fn=DataCollatorForSeq2Seq(
                    tokenizer,
                    return_tensors="pt",
                    padding="longest",
                ),
                sampler=sampler,
                packing_efficiency_estimate=cfg.sample_packing_eff_est,
                sample_packing_seq_len_multiplier=cfg.micro_batch_size,
                device_count=int(os.environ.get("WORLD_SIZE", 1)),
            )
            data_loader_len = data_loader.len_w_stats()
            actual_eff = data_loader.efficiency()
            LOG.info(f"data_loader_len: {data_loader_len}")
            total_num_steps = int(
                math.floor(
                    data_loader_len
                    * cfg.micro_batch_size
                    * cfg.num_epochs
                    // cfg.batch_size
                )
            )
            LOG.info(
                f"📝 UPDATE CONFIG WITH: `sample_packing_eff_est: {math.ceil(actual_eff * 100.0) / 100.0}`"
            )
            cfg.sample_packing_eff_est = math.ceil(actual_eff * 100.0) / 100.0
    else:
        total_num_steps = int(
            math.ceil(len(train_dataset) * cfg.num_epochs / cfg.batch_size)
        )
    LOG.info(f"total_num_steps: {total_num_steps}")
    return total_num_steps


def setup_fsdp_envs(cfg):
    os.environ["ACCELERATE_USE_FSDP"] = "true"
    if cfg.fsdp_config.fsdp_offload_params:
        os.environ["FSDP_OFFLOAD_PARAMS"] = "true"
    if cfg.fsdp_config.fsdp_sync_module_states:
        os.environ["FSDP_SYNC_MODULE_STATES"] = "true"
    if cfg.fsdp_config.fsdp_state_dict_type:
        os.environ["FSDP_STATE_DICT_TYPE"] = cfg.fsdp_config.fsdp_state_dict_type
    if cfg.fsdp_config.fsdp_transformer_layer_cls_to_wrap:
        os.environ[
            "FSDP_TRANSFORMER_CLS_TO_WRAP"
        ] = cfg.fsdp_config.fsdp_transformer_layer_cls_to_wrap


def setup_trainer(cfg, train_dataset, eval_dataset, model, tokenizer, total_num_steps):
    if cfg.fsdp:
        setup_fsdp_envs(cfg)
    elif cfg.deepspeed:
        os.environ["ACCELERATE_USE_DEEPSPEED"] = "true"

    warmup_steps = (
        cfg.warmup_steps
        if cfg.warmup_steps is not None
        else min(int(0.03 * total_num_steps), 100)
    )
    logging_steps = (
        cfg.logging_steps
        if cfg.logging_steps is not None
        else max(min(int(0.005 * total_num_steps), 10), 1)
    )

    training_arguments_kwargs = {}
    if cfg.bf16 == "full":
        training_arguments_kwargs["bf16_full_eval"] = True
    else:
        training_arguments_kwargs["bf16"] = cfg.bf16
    training_arguments_kwargs["fp16"] = (cfg.fp16 and not cfg.bf16) or False
    training_arguments_kwargs["tf32"] = cfg.tf32
    training_arguments_kwargs["warmup_steps"] = warmup_steps
    training_arguments_kwargs["logging_steps"] = logging_steps

    if cfg.seed:
        training_arguments_kwargs["seed"] = cfg.seed

    if cfg.gradient_checkpointing:
        if cfg.gptq:
            from alpaca_lora_4bit.gradient_checkpointing import (
                apply_gradient_checkpointing,
            )

            gradient_checkpointing_ratio = (
                cfg.gradient_checkpointing_ratio
                if cfg.gradient_checkpointing_ratio
                else 1.0
            )
            apply_gradient_checkpointing(
                model, checkpoint_ratio=gradient_checkpointing_ratio
            )
        else:
            training_arguments_kwargs[
                "gradient_checkpointing"
            ] = cfg.gradient_checkpointing
    if cfg.fsdp:
        training_arguments_kwargs["fsdp"] = cfg.fsdp
        if cfg.fsdp_config:
            training_arguments_kwargs["fsdp_config"] = dict(cfg.fsdp_config)

    # deepspeed
    if cfg.deepspeed:
        training_arguments_kwargs["deepspeed"] = cfg.deepspeed

    if cfg.lr_quadratic_warmup is not None:
        training_arguments_kwargs["lr_quadratic_warmup"] = cfg.lr_quadratic_warmup

    if cfg.adam_beta1:
        training_arguments_kwargs["adam_beta1"] = cfg.adam_beta1
    if cfg.adam_beta2:
        training_arguments_kwargs["adam_beta2"] = cfg.adam_beta2
    if cfg.adam_epsilon:
        training_arguments_kwargs["adam_epsilon"] = cfg.adam_epsilon
    if cfg.max_grad_norm:
        training_arguments_kwargs["max_grad_norm"] = cfg.max_grad_norm

    if cfg.hub_model_id:
        training_arguments_kwargs["hub_model_id"] = cfg.hub_model_id
        training_arguments_kwargs["push_to_hub"] = True
        training_arguments_kwargs["hub_private_repo"] = True

        if cfg.hub_strategy:
            training_arguments_kwargs["hub_strategy"] = cfg.hub_strategy

    if cfg.save_safetensors:
        training_arguments_kwargs["save_safetensors"] = cfg.save_safetensors

    if cfg.sample_packing_eff_est:
        training_arguments_kwargs[
            "sample_packing_efficiency"
        ] = cfg.sample_packing_eff_est

    if cfg.val_set_size == 0:
        training_arguments_kwargs["evaluation_strategy"] = "no"
    elif cfg.eval_steps:
        training_arguments_kwargs["evaluation_strategy"] = "steps"
        training_arguments_kwargs["eval_steps"] = cfg.eval_steps
    else:
        # we have an eval set, but no steps defined, use epoch
        training_arguments_kwargs["evaluation_strategy"] = "epoch"

    if cfg.save_strategy:
        training_arguments_kwargs["save_strategy"] = cfg.save_strategy
    else:
        training_arguments_kwargs["save_strategy"] = (
            "steps" if cfg.save_steps else "epoch"
        )

    if cfg.do_bench_eval:
        training_arguments_kwargs["do_bench_eval"] = cfg.do_bench_eval
        if cfg.bench_dataset:
            training_arguments_kwargs["bench_dataset"] = cfg.bench_dataset

    # DDP Config
    if cfg.ddp_timeout:
        training_arguments_kwargs["ddp_timeout"] = cfg.ddp_timeout
    # see https://pytorch.org/docs/stable/generated/torch.nn.parallel.DistributedDataParallel.html
    if cfg.ddp_bucket_cap_mb:
        training_arguments_kwargs["ddp_bucket_cap_mb"] = cfg.ddp_bucket_cap_mb
    if cfg.ddp_broadcast_buffers is not None:
        training_arguments_kwargs["ddp_broadcast_buffers"] = cfg.ddp_broadcast_buffers

    training_args = AxolotlTrainingArguments(  # pylint: disable=unexpected-keyword-arg
        max_steps=total_num_steps if cfg.max_steps else -1,
        max_seq_length=cfg.sequence_len,
        per_device_train_batch_size=cfg.micro_batch_size,
        per_device_eval_batch_size=cfg.eval_batch_size
        if cfg.eval_batch_size is not None
        else cfg.micro_batch_size,
        gradient_accumulation_steps=cfg.gradient_accumulation_steps,
        eval_accumulation_steps=cfg.gradient_accumulation_steps,
        num_train_epochs=cfg.num_epochs,
        learning_rate=cfg.learning_rate,
        save_steps=cfg.save_steps,
        output_dir=cfg.output_dir,
        save_total_limit=cfg.save_total_limit if cfg.save_total_limit else 4,
        load_best_model_at_end=(
            cfg.load_best_model_at_end is not False
            and cfg.val_set_size > 0
            and cfg.save_steps
            and cfg.save_steps % cfg.eval_steps == 0
            and cfg.load_in_8bit is not True
        )
        or False,
        ddp_find_unused_parameters=False if cfg.ddp else None,
        group_by_length=cfg.group_by_length,
        report_to="wandb" if cfg.use_wandb else None,
        run_name=cfg.wandb_run_id if cfg.use_wandb else None,
        optim=cfg.optimizer if cfg.optimizer else "adamw_hf",
        lr_scheduler_type=cfg.lr_scheduler
        if cfg.lr_scheduler and cfg.lr_scheduler not in ("one_cycle", "log_sweep")
        else "cosine",
        weight_decay=cfg.weight_decay if cfg.weight_decay is not None else 0.0,
        sample_packing=cfg.sample_packing if cfg.sample_packing else False,
        sample_packing_seq_len_multiplier=cfg.micro_batch_size,
        relora_steps=cfg.relora_steps,
        relora_warmup_steps=cfg.relora_warmup_steps,
        **training_arguments_kwargs,
    )

    trainer_kwargs = {}

    if cfg.optimizer == "adamw_anyprecision":
        if Path(cfg.torchdistx_path).exists():
            sys.path.append(cfg.torchdistx_path)
            importlib.import_module("torchdistx")

    callbacks = []
    callbacks.append(GPUStatsCallback(cfg))

    if cfg.wandb_project:
        callbacks.append(LogConfigToWandbCallback(cfg))

    if cfg.relora_steps:
        callbacks.append(ReLoRACallback(cfg))

    # TODO on_save callback to sync checkpoints to GCP/AWS in background
    if cfg.early_stopping_patience:
        early_stop_cb = EarlyStoppingCallback(
            cfg.early_stopping_patience,
        )
        callbacks.append(early_stop_cb)

    if cfg.local_rank == 0 and cfg.adapter in [
        "lora",
        "qlora",
    ]:  # only save in rank 0
        callbacks.append(SavePeftModelCallback)

    if cfg.update_offset and cfg.max_packed_sequence_len:
        callbacks.append(
            SetOffsetCallback(
                sequence_length=cfg.max_packed_sequence_len,
                max_sequence_length=cfg.sequence_len,
            )
        )

    if hasattr(model, "use_bettertransformer") and model.use_bettertransformer is True:
        callbacks.append(SaveBetterTransformerModelCallback)

    data_collator_kwargs = {
        "padding": True,  # True/"longest" is the default
    }
    if cfg.pad_to_sequence_len:
        data_collator_kwargs["pad_to_multiple_of"] = 64 * math.ceil(
            cfg.sequence_len / 64
        )
    else:
        # A100 is best at 64, while others at 8. Let's use the larger so we don't have to check
        # https://docs.nvidia.com/deeplearning/performance/dl-performance-matrix-multiplication/index.html
        data_collator_kwargs["pad_to_multiple_of"] = 64

    if cfg.is_llama_derived_model and cfg.landmark_attention:
        from axolotl.monkeypatch.llama_landmark_attn import (
            add_mem_tokens,
            get_mem_id,
            set_model_mem_id,
        )

        set_model_mem_id(model, tokenizer)

        LOG.info("Adding landmark attention tokens to dataset")

        for dataset in [train_dataset, eval_dataset]:
            dataset = dataset.map(
                partial(add_mem_tokens, mem_freq=50, mem_id=get_mem_id(tokenizer)),
                batched=False,
                num_proc=32,
            )

    trainer_cls = AxolotlTrainer
    if cfg.lr_scheduler == "one_cycle" and (cfg.fsdp or cfg.adapter == "qlora"):
        trainer_cls = OneCycleLRSchedulerTrainer
    elif cfg.relora_steps:
        trainer_cls = ReLoRATrainer
    trainer = trainer_cls(
        model=model,
        train_dataset=train_dataset,
        eval_dataset=eval_dataset,
        args=training_args,
        data_collator=DataCollatorForSeq2Seq(
            tokenizer,
            return_tensors="pt",
            **data_collator_kwargs,
        ),
        bench_data_collator=transformers.DataCollatorForSeq2Seq(
            tokenizer,
            return_tensors="pt",
            **data_collator_kwargs,
        ),
        callbacks=callbacks,
        **trainer_kwargs,
    )

    if cfg.do_bench_eval:
        trainer.add_callback(bench_eval_callback_factory(trainer, tokenizer))

    return trainer<|MERGE_RESOLUTION|>--- conflicted
+++ resolved
@@ -30,11 +30,8 @@
     LogConfigToWandbCallback,
     SaveBetterTransformerModelCallback,
     SavePeftModelCallback,
-<<<<<<< HEAD
     SetOffsetCallback,
-=======
     bench_eval_callback_factory,
->>>>>>> 1991946c
 )
 from axolotl.utils.collators import DataCollatorForSeq2Seq
 from axolotl.utils.dataloader import MultipackDistributedDataloader
