"""Module containing the Trainer class and related functions"""
import importlib
import logging
import math
import os
import sys
from contextlib import contextmanager
from dataclasses import dataclass, field
from functools import partial
from pathlib import Path
from typing import Optional, Union

import bitsandbytes as bnb
import numpy as np
import torch.cuda
import transformers
from datasets import Dataset, set_caching_enabled
from torch import nn
from torch.optim.lr_scheduler import OneCycleLR
from torch.utils.data import DataLoader, DistributedSampler, RandomSampler
from transformers import EarlyStoppingCallback, Trainer, TrainingArguments
from transformers.trainer_pt_utils import (
    SequentialDistributedSampler,
    get_parameter_names,
)

from axolotl.monkeypatch.relora import ReLoRACallback, ReLoRAScheduler
from axolotl.utils.callbacks import (
    GPUStatsCallback,
    LogConfigToWandbCallback,
    SaveBetterTransformerModelCallback,
    SavePeftModelCallback,
    SetOffsetCallback,
)
from axolotl.utils.collators import DataCollatorForSeq2Seq
from axolotl.utils.dataloader import MultipackDistributedDataloader
from axolotl.utils.schedulers import (
    InterpolatingLogScheduler,
    get_cosine_schedule_with_quadratic_warmup,
)

LOG = logging.getLogger("axolotl")


@torch.jit.script
def weighted_cross_entropy(
    logits: torch.Tensor, labels: torch.Tensor, weights: torch.Tensor
):
    # Flatten the logits, labels, and weights tensors
    logits = logits.view(
        -1, logits.size(-1)
    )  # logits becomes of shape [batch_size*sequence_length, vocab_size]
    labels = labels.view(-1)  # labels becomes of shape [batch_size*sequence_length]
    weights = weights.view(-1)  # weights becomes of shape [batch_size*sequence_length]

    # Compute the unweighted cross entropy loss
    losses = torch.nn.functional.cross_entropy(logits, labels, reduction="none")

    # Apply the weights to the losses and compute their sum
    return (weights * losses).sum()


@torch.jit.script
def create_weighted_mask(labels: torch.Tensor):
    # Check if the tensor is 2D. If not, unsqueeze it to make it 2D
    if len(labels.shape) == 1:
        labels = labels.unsqueeze(0)

    weights = torch.zeros_like(labels).float()
    for i in range(labels.shape[0]):
        mask = labels[i] != -100

        # Create a tensor to track group ids
        group_ids = torch.zeros_like(labels[i]).int()
        curr_group_id = 0

        for j in range(1, len(labels[i])):
            if mask[j] and not mask[j - 1]:  # switch from masked to unmasked label
                curr_group_id += 1  # start new group
            group_ids[j] = (
                curr_group_id if mask[j] else 0
            )  # assign group id if unmasked label

        # Count only unmasked labels in each group
        group_counts = torch.bincount(group_ids[mask])

        mask_weights = torch.zeros_like(labels[i]).float()
        mask_weights[mask] = 1.0 / group_counts[group_ids[mask]]

        weights[i] = mask_weights

    return weights.squeeze()  # squeeze the output to match the input dimension


def trainer_weighted_loss(model_output, labels, shift_labels=True):
    logits = (
        model_output["logits"] if isinstance(model_output, dict) else model_output[0]
    )
    if shift_labels:
        logits = logits[..., :-1, :].contiguous()
        labels = labels[..., 1:].contiguous()

    weights = create_weighted_mask(labels)
    return weighted_cross_entropy(logits, labels, weights)


@dataclass
class AxolotlTrainingArguments(TrainingArguments):
    """
    Extend the base TrainingArguments for axolotl helpers
    """

    lr_quadratic_warmup: bool = field(
        default=False,
        metadata={"help": "Use quadratic warmup for cosine scheduling."},
    )
    sample_packing: bool = field(
        default=False,
        metadata={"help": "Use sample packing for efficient training."},
    )
    sample_packing_efficiency: float = field(
        default=1.0,
        metadata={"help": "Sample packing efficiency for calculating batch length."},
    )
    max_seq_length: int = field(
        default=2048,
        metadata={"help": "The maximum sequence length the model can handle"},
    )
    sample_packing_seq_len_multiplier: int = field(
        default=1,
        metadata={"help": "the multiplier for the max len for packed sequences"},
    )
    relora_steps: Optional[int] = field(
        default=None,
        metadata={"help": "how often to reset for ReLoRA"},
    )
    relora_warmup_steps: Optional[int] = field(
        default=None,
        metadata={"help": "how many warmup steps to take after reset for ReLoRA"},
    )


class AxolotlTrainer(Trainer):
    """
    Extend the base Trainer for axolotl helpers
    """

    args = None  # type: AxolotlTrainingArguments

    def create_scheduler(
        self, num_training_steps: int, optimizer: torch.optim.Optimizer = None
    ):
        """
        Setup the scheduler. The optimizer of the trainer must have been set up either before this method is called or
        passed as an argument.

        Args:
            num_training_steps (int): The number of training steps to do.
            optimizer (torch.optim.Optimizer): The training optimizer
        """

        # fmt: off
        if self.lr_scheduler is None:  # type: ignore  # pylint: disable=access-member-before-definition
            # fmt: on
            if (
                self.args.lr_scheduler_type == "cosine"
                and self.args.lr_quadratic_warmup is True
            ):
                self.lr_scheduler = get_cosine_schedule_with_quadratic_warmup(  # pylint: disable=attribute-defined-outside-init
                    optimizer,
                    num_warmup_steps=self.args.get_warmup_steps(num_training_steps),
                    num_training_steps=num_training_steps,
                )
            else:
                return super().create_scheduler(num_training_steps, optimizer)
        return self.lr_scheduler

    def _get_train_sampler(self) -> Optional[torch.utils.data.Sampler]:
        if self.args.world_size > 1 and self.args.sample_packing:
            return DistributedSampler(
                self.train_dataset,
                num_replicas=self.args.world_size,
                rank=self.args.process_index,
                seed=self.args.seed,
            )
        return super()._get_train_sampler()

    def _get_eval_sampler(
        self, eval_dataset: Dataset
    ) -> Optional[torch.utils.data.Sampler]:
        if self.args.world_size > 1 and self.args.sample_packing:
            return SequentialDistributedSampler(
                eval_dataset,
                num_replicas=self.args.world_size,
                rank=self.args.process_index,
                batch_size=self.args.per_device_eval_batch_size,
            )
        return super()._get_eval_sampler(eval_dataset)

    def get_train_dataloader(self) -> Union[DataLoader, MultipackDistributedDataloader]:
        if self.args.sample_packing:
            train_sampler = self._get_train_sampler()
            return self.accelerator.prepare(
                MultipackDistributedDataloader(
                    self.train_dataset,
                    batch_size=self._train_batch_size,
                    seq_max_length=self.args.max_seq_length,
                    collate_fn=self.data_collator,
                    sampler=train_sampler,
                    packing_efficiency_estimate=self.args.sample_packing_efficiency,
                    sample_packing_seq_len_multiplier=self.args.sample_packing_seq_len_multiplier,
                    device_count=int(os.environ.get("WORLD_SIZE", 1)),
                )
            )
        return super().get_train_dataloader()

    def get_eval_dataloader(
        self, eval_dataset: Optional[Dataset] = None
    ) -> Union[DataLoader, MultipackDistributedDataloader]:
        if self.args.sample_packing:
            eval_dataset = (
                eval_dataset if eval_dataset is not None else self.eval_dataset
            )

            eval_sampler = self._get_eval_sampler(eval_dataset)
            return self.accelerator.prepare(
                MultipackDistributedDataloader(
                    eval_dataset,
                    batch_size=self.args.eval_batch_size,
                    seq_max_length=self.args.max_seq_length,
                    collate_fn=self.data_collator,
                    sampler=eval_sampler,
                    packing_efficiency_estimate=self.args.sample_packing_efficiency,
                    sample_packing_seq_len_multiplier=self.args.eval_batch_size,
                    device_count=int(os.environ.get("WORLD_SIZE", 1)),
                )
            )
        return super().get_eval_dataloader(eval_dataset)

    def compute_loss(self, model, inputs, return_outputs=False):
        # use one's weighted cross entropy loss calc
        # if self.args.sample_packing:
        #     labels = inputs.pop("labels")
        #     outputs = model(**inputs)
        #     loss = trainer_weighted_loss(outputs, labels, shift_labels=True)
        #     return (loss, outputs) if return_outputs else loss
        return super().compute_loss(model, inputs, return_outputs=return_outputs)


class OneCycleLRSchedulerTrainer(AxolotlTrainer):
    """
    Trainer subclass that uses the OneCycleLR scheduler
    """

    def __init__(self, *args, **kwargs):
        super().__init__(*args, **kwargs)
        self.lr_scheduler = None

    def create_scheduler(
        self,
        num_training_steps: int,
        optimizer: Optional[torch.optim.Optimizer] = None,
    ):
        optimizer = self.optimizer if optimizer is None else optimizer
        num_warmup_steps = self.args.get_warmup_steps(num_training_steps)
        pct_start = num_warmup_steps / num_training_steps

        self.lr_scheduler = OneCycleLR(
            optimizer,
            max_lr=self.args.learning_rate,
            total_steps=num_training_steps,
            pct_start=pct_start,
            div_factor=6,
        )

        return self.lr_scheduler


class ReLoRATrainer(AxolotlTrainer):
    """
    Trainer subclass that uses the OneCycleLR scheduler
    """

    def __init__(self, *args, **kwargs):
        super().__init__(*args, **kwargs)
        self.lr_scheduler = None

    def create_scheduler(
        self,
        num_training_steps: int,
        optimizer: Optional[torch.optim.Optimizer] = None,
    ):
        optimizer = self.optimizer if optimizer is None else optimizer
        lr_scheduler = super().create_scheduler(num_training_steps, optimizer)

        if self.args.relora_steps:
            warmup_steps = (
                self.args.relora_warmup_steps if self.args.relora_warmup_steps else 10
            )
            self.lr_scheduler = ReLoRAScheduler(
                optimizer,
                lr_scheduler,
                self.args.relora_steps,
                warmup_steps,
            )
        else:
            self.lr_scheduler = lr_scheduler

        return self.lr_scheduler


def add_position_ids(sample):
    sample["position_ids"] = torch.arange(len(sample["input_ids"]))
    return sample


def drop_long_seq(sample, sequence_len=2048):
    return len(sample["input_ids"]) <= sequence_len


@contextmanager
def disable_datasets_caching():
    try:
        set_caching_enabled(False)
        yield
    finally:
        set_caching_enabled(True)


def process_datasets_for_packing(cfg, train_dataset, eval_dataset):
    drop_long = partial(drop_long_seq, sequence_len=cfg.sequence_len)
    train_dataset = train_dataset.filter(drop_long, num_proc=os.cpu_count())
    if eval_dataset:
        eval_dataset = eval_dataset.filter(drop_long, num_proc=os.cpu_count())

    if cfg.sample_packing:
        train_dataset = train_dataset.map(add_position_ids, num_proc=os.cpu_count())
        if eval_dataset:
            eval_dataset = eval_dataset.map(add_position_ids, num_proc=os.cpu_count())
    return train_dataset, eval_dataset


def calculate_total_num_steps(cfg, train_dataset, tokenizer):
    if cfg.sample_packing:
        # we have to drop anything longer then sequence len otherwise
        # flash attention with position ids fails
        if not cfg.total_num_tokens:
            LOG.info("calculating total_num_tokens")
            total_num_tokens = np.sum(
                train_dataset.data.column("input_ids")
                .to_pandas()
                .apply(lambda x: len(x))  # pylint: disable=unnecessary-lambda
                .values
            )
            LOG.info(f"📝 UPDATE CONFIG WITH: `total_num_tokens: {total_num_tokens}`")
            cfg.total_num_tokens = total_num_tokens

        if cfg.sample_packing_eff_est:
            total_num_steps = (
                # match count to len est in dataloader
                (
                    math.floor(
                        0.99
                        * cfg.total_num_tokens
                        / cfg.sample_packing_eff_est
                        / cfg.sequence_len
                        // cfg.batch_size
                        // int(os.environ.get("WORLD_SIZE", 1))
                    )
                    - 1
                )
                * cfg.num_epochs
            )
            LOG.info(
                f"total_num_tokens: {cfg.total_num_tokens}, total_num_steps: {total_num_steps}"
            )
        else:
            sampler = RandomSampler(train_dataset)
            data_loader = MultipackDistributedDataloader(
                train_dataset,
                batch_size=cfg.micro_batch_size,
                seq_max_length=cfg.max_packed_sequence_len or cfg.sequence_len,
                collate_fn=DataCollatorForSeq2Seq(
                    tokenizer,
                    return_tensors="pt",
                    padding="longest",
                ),
                sampler=sampler,
                packing_efficiency_estimate=cfg.sample_packing_eff_est,
                sample_packing_seq_len_multiplier=cfg.micro_batch_size,
                device_count=int(os.environ.get("WORLD_SIZE", 1)),
            )
            data_loader_len = data_loader.len_w_stats()
            actual_eff = data_loader.efficiency()
            LOG.info(f"data_loader_len: {data_loader_len}")
            total_num_steps = int(
                math.floor(
                    data_loader_len
                    * cfg.micro_batch_size
                    * cfg.num_epochs
                    // cfg.batch_size
                )
            )
            LOG.info(
                f"📝 UPDATE CONFIG WITH: `sample_packing_eff_est: {math.ceil(actual_eff * 100.0) / 100.0}`"
            )
            cfg.sample_packing_eff_est = math.ceil(actual_eff * 100.0) / 100.0
    else:
        total_num_steps = int(
            math.ceil(len(train_dataset) * cfg.num_epochs / cfg.batch_size)
        )
    LOG.info(f"total_num_steps: {total_num_steps}")
    return total_num_steps


def setup_fsdp_envs(cfg):
    os.environ["ACCELERATE_USE_FSDP"] = "true"
    if cfg.fsdp_config.fsdp_offload_params:
        os.environ["FSDP_OFFLOAD_PARAMS"] = "true"
    if cfg.fsdp_config.fsdp_sync_module_states:
        os.environ["FSDP_SYNC_MODULE_STATES"] = "true"
    if cfg.fsdp_config.fsdp_state_dict_type:
        os.environ["FSDP_STATE_DICT_TYPE"] = cfg.fsdp_config.fsdp_state_dict_type
    if cfg.fsdp_config.fsdp_transformer_layer_cls_to_wrap:
        os.environ[
            "FSDP_TRANSFORMER_CLS_TO_WRAP"
        ] = cfg.fsdp_config.fsdp_transformer_layer_cls_to_wrap


def setup_trainer(cfg, train_dataset, eval_dataset, model, tokenizer, total_num_steps):
    if cfg.fsdp:
        setup_fsdp_envs(cfg)
    elif cfg.deepspeed:
        os.environ["ACCELERATE_USE_DEEPSPEED"] = "true"

    warmup_steps = (
        cfg.warmup_steps
        if cfg.warmup_steps is not None
        else min(int(0.03 * total_num_steps), 100)
    )
    logging_steps = (
        cfg.logging_steps
        if cfg.logging_steps is not None
        else max(min(int(0.005 * total_num_steps), 10), 1)
    )

    training_arguments_kwargs = {}
    if cfg.bf16 == "full":
        training_arguments_kwargs["bf16_full_eval"] = True
    else:
        training_arguments_kwargs["bf16"] = cfg.bf16
    training_arguments_kwargs["fp16"] = (cfg.fp16 and not cfg.bf16) or False
    training_arguments_kwargs["tf32"] = cfg.tf32
    training_arguments_kwargs["warmup_steps"] = warmup_steps
    training_arguments_kwargs["logging_steps"] = logging_steps

    if cfg.seed:
        training_arguments_kwargs["seed"] = cfg.seed

    if cfg.gradient_checkpointing:
        if cfg.gptq:
            from alpaca_lora_4bit.gradient_checkpointing import (
                apply_gradient_checkpointing,
            )

            gradient_checkpointing_ratio = (
                cfg.gradient_checkpointing_ratio
                if cfg.gradient_checkpointing_ratio
                else 1.0
            )
            apply_gradient_checkpointing(
                model, checkpoint_ratio=gradient_checkpointing_ratio
            )
        else:
            training_arguments_kwargs[
                "gradient_checkpointing"
            ] = cfg.gradient_checkpointing
    if cfg.fsdp:
        training_arguments_kwargs["fsdp"] = cfg.fsdp
        if cfg.fsdp_config:
            training_arguments_kwargs["fsdp_config"] = dict(cfg.fsdp_config)

    # deepspeed
    if cfg.deepspeed:
        training_arguments_kwargs["deepspeed"] = cfg.deepspeed

    if cfg.lr_quadratic_warmup is not None:
        training_arguments_kwargs["lr_quadratic_warmup"] = cfg.lr_quadratic_warmup

    if cfg.adam_beta1:
        training_arguments_kwargs["adam_beta1"] = cfg.adam_beta1
    if cfg.adam_beta2:
        training_arguments_kwargs["adam_beta2"] = cfg.adam_beta2
    if cfg.adam_epsilon:
        training_arguments_kwargs["adam_epsilon"] = cfg.adam_epsilon
    if cfg.max_grad_norm:
        training_arguments_kwargs["max_grad_norm"] = cfg.max_grad_norm

    if cfg.hub_model_id:
        training_arguments_kwargs["hub_model_id"] = cfg.hub_model_id
        training_arguments_kwargs["push_to_hub"] = True
        training_arguments_kwargs["hub_private_repo"] = True

        if cfg.hub_strategy:
            training_arguments_kwargs["hub_strategy"] = cfg.hub_strategy

    if cfg.save_safetensors:
        training_arguments_kwargs["save_safetensors"] = cfg.save_safetensors

    if cfg.sample_packing_eff_est:
        training_arguments_kwargs[
            "sample_packing_efficiency"
        ] = cfg.sample_packing_eff_est

    if cfg.val_set_size == 0:
        training_arguments_kwargs["evaluation_strategy"] = "no"
    elif cfg.eval_steps:
        training_arguments_kwargs["evaluation_strategy"] = "steps"
        training_arguments_kwargs["eval_steps"] = cfg.eval_steps
    else:
        # we have an eval set, but no steps defined, use epoch
        training_arguments_kwargs["evaluation_strategy"] = "epoch"

    if cfg.save_strategy:
        training_arguments_kwargs["save_strategy"] = cfg.save_strategy
    else:
        training_arguments_kwargs["save_strategy"] = (
            "steps" if cfg.save_steps else "epoch"
        )

    training_args = AxolotlTrainingArguments(  # pylint: disable=unexpected-keyword-arg
        max_steps=total_num_steps if cfg.max_steps else -1,
        max_seq_length=cfg.sequence_len,
        per_device_train_batch_size=cfg.micro_batch_size,
        per_device_eval_batch_size=cfg.eval_batch_size
        if cfg.eval_batch_size is not None
        else cfg.micro_batch_size,
        gradient_accumulation_steps=cfg.gradient_accumulation_steps,
        eval_accumulation_steps=cfg.gradient_accumulation_steps,
        num_train_epochs=cfg.num_epochs,
        learning_rate=cfg.learning_rate,
        save_steps=cfg.save_steps,
        output_dir=cfg.output_dir,
        save_total_limit=cfg.save_total_limit if cfg.save_total_limit else 4,
        load_best_model_at_end=(
            cfg.load_best_model_at_end is not False
            and cfg.val_set_size > 0
            and cfg.save_steps
            and cfg.save_steps % cfg.eval_steps == 0
            and cfg.load_in_8bit is not True
        )
        or False,
        ddp_find_unused_parameters=False if cfg.ddp else None,
        group_by_length=cfg.group_by_length,
        report_to="wandb" if cfg.use_wandb else None,
        run_name=cfg.wandb_run_id if cfg.use_wandb else None,
        optim=cfg.optimizer if cfg.optimizer else "adamw_hf",
        lr_scheduler_type=cfg.lr_scheduler
        if cfg.lr_scheduler and cfg.lr_scheduler not in ("one_cycle", "log_sweep")
        else "cosine",
        weight_decay=cfg.weight_decay if cfg.weight_decay is not None else 0.0,
        sample_packing=cfg.sample_packing if cfg.sample_packing else False,
        sample_packing_seq_len_multiplier=cfg.micro_batch_size,
        relora_steps=cfg.relora_steps,
        relora_warmup_steps=cfg.relora_warmup_steps,
        **training_arguments_kwargs,
    )

    trainer_kwargs = {}

    if cfg.optimizer == "adamw_anyprecision":
        if Path(cfg.torchdistx_path).exists():
            sys.path.append(cfg.torchdistx_path)
            importlib.import_module("torchdistx")
    if (
        cfg.optimizer == "adamw_bnb_8bit"
        and not cfg.gptq
        and "deepspeed" not in training_arguments_kwargs
        and not cfg.fsdp
    ):
        decay_parameters = get_parameter_names(model, [nn.LayerNorm])
        decay_parameters = [name for name in decay_parameters if "bias" not in name]
        optimizer_grouped_parameters = [
            {
                "params": [
                    p
                    for n, p in model.named_parameters()
                    if (n in decay_parameters and p.requires_grad)
                ],
                "weight_decay": training_args.weight_decay,
            },
            {
                "params": [
                    p
                    for n, p in model.named_parameters()
                    if (n not in decay_parameters and p.requires_grad)
                ],
                "weight_decay": 0.0,
            },
        ]

        optimizer = bnb.optim.Adam8bit(
            optimizer_grouped_parameters,
            betas=(training_args.adam_beta1, training_args.adam_beta2),
            eps=training_args.adam_epsilon,
            lr=training_args.learning_rate,
        )

        if cfg.lr_scheduler == "one_cycle":
            lr_scheduler_kwargs = (
                cfg.lr_scheduler_kwargs if cfg.lr_scheduler_kwargs else {}
            )
            lr_scheduler = OneCycleLR(
                optimizer,
                cfg.learning_rate,
                total_steps=total_num_steps,
                epochs=cfg.num_epochs,
                div_factor=cfg.lr_div_factor if cfg.lr_div_factor else 6,
                **lr_scheduler_kwargs,
            )
        elif cfg.lr_scheduler == "log_sweep":
            lr_scheduler = InterpolatingLogScheduler(
                optimizer,
                cfg.warmup_steps,
                cfg.log_sweep_min_lr if cfg.log_sweep_min_lr else 1e-10,
                cfg.log_sweep_max_lr if cfg.log_sweep_max_lr else 10,
            )
        else:
            lr_scheduler = transformers.get_cosine_schedule_with_warmup(
                optimizer,
                training_args.warmup_steps,
                total_num_steps,
            )
        trainer_kwargs["optimizers"] = (optimizer, lr_scheduler)

    callbacks = []
    callbacks.append(GPUStatsCallback(cfg))

<<<<<<< HEAD
    if cfg.wandb_project:
        callbacks.append(LogConfigToWandbCallback(cfg))

=======
>>>>>>> cb9797ef
    if cfg.relora_steps:
        callbacks.append(ReLoRACallback(cfg))

    # TODO on_save callback to sync checkpoints to GCP/AWS in background
    if cfg.early_stopping_patience:
        early_stop_cb = EarlyStoppingCallback(
            cfg.early_stopping_patience,
        )
        callbacks.append(early_stop_cb)

    if cfg.local_rank == 0 and cfg.adapter in [
        "lora",
        "qlora",
    ]:  # only save in rank 0
        callbacks.append(SavePeftModelCallback)

    if cfg.update_offset and cfg.max_packed_sequence_len:
        callbacks.append(
            SetOffsetCallback(
                sequence_length=cfg.max_packed_sequence_len,
                max_sequence_length=cfg.sequence_len,
            )
        )

    if hasattr(model, "use_bettertransformer") and model.use_bettertransformer is True:
        callbacks.append(SaveBetterTransformerModelCallback)

    data_collator_kwargs = {
        "padding": True,
    }
    if cfg.collator_pad_to_longest:
        data_collator_kwargs["padding"] = "longest"
    else:
        # A100 is best at 64, while others at 8. Let's use the larger so we don't have to check
        # https://docs.nvidia.com/deeplearning/performance/dl-performance-matrix-multiplication/index.html
        data_collator_kwargs["pad_to_multiple_of"] = 64

    if cfg.is_llama_derived_model and cfg.landmark_attention:
        from axolotl.monkeypatch.llama_landmark_attn import (
            add_mem_tokens,
            get_mem_id,
            set_model_mem_id,
        )

        set_model_mem_id(model, tokenizer)

        LOG.info("Adding landmark attention tokens to dataset")

        for dataset in [train_dataset, eval_dataset]:
            dataset = dataset.map(
                partial(add_mem_tokens, mem_freq=50, mem_id=get_mem_id(tokenizer)),
                batched=False,
                num_proc=32,
            )

    trainer_cls = AxolotlTrainer
    if cfg.lr_scheduler == "one_cycle" and (cfg.fsdp or cfg.adapter == "qlora"):
        trainer_cls = OneCycleLRSchedulerTrainer
    elif cfg.relora_steps:
        trainer_cls = ReLoRATrainer
    trainer = trainer_cls(
        model=model,
        train_dataset=train_dataset,
        eval_dataset=eval_dataset,
        args=training_args,
        data_collator=DataCollatorForSeq2Seq(
            tokenizer,
            return_tensors="pt",
            **data_collator_kwargs,
        ),
        callbacks=callbacks,
        **trainer_kwargs,
    )

    return trainer<|MERGE_RESOLUTION|>--- conflicted
+++ resolved
@@ -636,12 +636,9 @@
     callbacks = []
     callbacks.append(GPUStatsCallback(cfg))
 
-<<<<<<< HEAD
     if cfg.wandb_project:
         callbacks.append(LogConfigToWandbCallback(cfg))
 
-=======
->>>>>>> cb9797ef
     if cfg.relora_steps:
         callbacks.append(ReLoRACallback(cfg))
 
