"""Module for wandb utilities"""

import os

from axolotl.utils.dict import DictDefault

<<<<<<< HEAD
def wandb_log_config(cfg):
    import wandb

    wandb.config.update({"axolotl_config": dict(cfg.items())})


def setup_wandb_env_vars(cfg):
    if cfg.wandb_mode and cfg.wandb_mode == "offline":
        os.environ["WANDB_MODE"] = cfg.wandb_mode
    elif cfg.wandb_project and len(cfg.wandb_project) > 0:
        os.environ["WANDB_PROJECT"] = cfg.wandb_project
=======

def setup_wandb_env_vars(cfg: DictDefault):
    for key in cfg.keys():
        if key.startswith("wandb_"):
            value = cfg.get(key, "")

            if value and isinstance(value, str) and len(value) > 0:
                os.environ[key.upper()] = value

    # Enable wandb if project name is present
    if cfg.wandb_project and len(cfg.wandb_project) > 0:
>>>>>>> 5ada140f
        cfg.use_wandb = True
        os.environ.pop("WANDB_DISABLED", None)  # Remove if present
    else:
        os.environ["WANDB_DISABLED"] = "true"<|MERGE_RESOLUTION|>--- conflicted
+++ resolved
@@ -4,19 +4,6 @@
 
 from axolotl.utils.dict import DictDefault
 
-<<<<<<< HEAD
-def wandb_log_config(cfg):
-    import wandb
-
-    wandb.config.update({"axolotl_config": dict(cfg.items())})
-
-
-def setup_wandb_env_vars(cfg):
-    if cfg.wandb_mode and cfg.wandb_mode == "offline":
-        os.environ["WANDB_MODE"] = cfg.wandb_mode
-    elif cfg.wandb_project and len(cfg.wandb_project) > 0:
-        os.environ["WANDB_PROJECT"] = cfg.wandb_project
-=======
 
 def setup_wandb_env_vars(cfg: DictDefault):
     for key in cfg.keys():
@@ -28,7 +15,6 @@
 
     # Enable wandb if project name is present
     if cfg.wandb_project and len(cfg.wandb_project) > 0:
->>>>>>> 5ada140f
         cfg.use_wandb = True
         os.environ.pop("WANDB_DISABLED", None)  # Remove if present
     else:
